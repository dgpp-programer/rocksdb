//  Copyright (c) 2013, Facebook, Inc.  All rights reserved.
//  This source code is licensed under the BSD-style license found in the
//  LICENSE file in the root directory of this source tree. An additional grant
//  of patent rights can be found in the PATENTS file in the same directory.
//
// Copyright (c) 2011 The LevelDB Authors. All rights reserved.
// Use of this source code is governed by a BSD-style license that can be
// found in the LICENSE file. See the AUTHORS file for names of contributors.

#include "db/db_impl.h"

#define __STDC_FORMAT_MACROS

#include <inttypes.h>
#include <algorithm>
#include <climits>
#include <cstdio>
#include <set>
#include <stdexcept>
#include <stdint.h>
#include <string>
#include <unordered_set>
#include <unordered_map>
#include <utility>
#include <vector>

#include "db/builder.h"
#include "db/db_iter.h"
#include "db/dbformat.h"
#include "db/filename.h"
#include "db/log_reader.h"
#include "db/log_writer.h"
#include "db/memtable.h"
#include "db/memtable_list.h"
#include "db/merge_context.h"
#include "db/merge_helper.h"
#include "db/prefix_filter_iterator.h"
#include "db/table_cache.h"
#include "db/table_properties_collector.h"
#include "db/tailing_iter.h"
#include "db/transaction_log_impl.h"
#include "db/version_set.h"
#include "db/write_batch_internal.h"
#include "port/port.h"
#include "rocksdb/cache.h"
#include "port/likely.h"
#include "rocksdb/compaction_filter.h"
#include "rocksdb/db.h"
#include "rocksdb/env.h"
#include "rocksdb/merge_operator.h"
#include "rocksdb/statistics.h"
#include "rocksdb/status.h"
#include "rocksdb/table.h"
#include "table/block.h"
#include "table/block_based_table_factory.h"
#include "table/merger.h"
#include "table/table_builder.h"
#include "table/two_level_iterator.h"
#include "util/auto_roll_logger.h"
#include "util/autovector.h"
#include "util/build_version.h"
#include "util/coding.h"
#include "util/hash_skiplist_rep.h"
#include "util/hash_linklist_rep.h"
#include "util/logging.h"
#include "util/log_buffer.h"
#include "util/mutexlock.h"
#include "util/perf_context_imp.h"
#include "util/stop_watch.h"

namespace rocksdb {

const std::string default_column_family_name("default");

void DumpLeveldbBuildVersion(Logger * log);

// Information kept for every waiting writer
struct DBImpl::Writer {
  Status status;
  WriteBatch* batch;
  bool sync;
  bool disableWAL;
  bool done;
  port::CondVar cv;

  explicit Writer(port::Mutex* mu) : cv(mu) { }
};

struct DBImpl::CompactionState {
  Compaction* const compaction;

  // If there were two snapshots with seq numbers s1 and
  // s2 and s1 < s2, and if we find two instances of a key k1 then lies
  // entirely within s1 and s2, then the earlier version of k1 can be safely
  // deleted because that version is not visible in any snapshot.
  std::vector<SequenceNumber> existing_snapshots;

  // Files produced by compaction
  struct Output {
    uint64_t number;
    uint64_t file_size;
    InternalKey smallest, largest;
    SequenceNumber smallest_seqno, largest_seqno;
  };
  std::vector<Output> outputs;
  std::list<uint64_t> allocated_file_numbers;

  // State kept for output being generated
  unique_ptr<WritableFile> outfile;
  unique_ptr<TableBuilder> builder;

  uint64_t total_bytes;

  Output* current_output() { return &outputs[outputs.size()-1]; }

  explicit CompactionState(Compaction* c)
      : compaction(c),
        total_bytes(0) {
  }

  // Create a client visible context of this compaction
  CompactionFilter::Context GetFilterContext() {
    CompactionFilter::Context context;
    context.is_full_compaction = compaction->IsFullCompaction();
    context.is_manual_compaction = compaction->IsManualCompaction();
    return context;
  }
};

namespace {
// Fix user-supplied options to be reasonable
template <class T, class V>
static void ClipToRange(T* ptr, V minvalue, V maxvalue) {
  if (static_cast<V>(*ptr) > maxvalue) *ptr = maxvalue;
  if (static_cast<V>(*ptr) < minvalue) *ptr = minvalue;
}
}  // anonymous namespace

Options SanitizeOptions(const std::string& dbname,
                        const InternalKeyComparator* icmp,
                        const InternalFilterPolicy* ipolicy,
                        const Options& src) {
  auto db_options = SanitizeOptions(dbname, DBOptions(src));
  auto cf_options = SanitizeOptions(icmp, ipolicy, ColumnFamilyOptions(src));
  return Options(db_options, cf_options);
}

DBOptions SanitizeOptions(const std::string& dbname, const DBOptions& src) {
  DBOptions result = src;
  // result.max_open_files means an "infinite" open files.
  if (result.max_open_files != -1) {
    ClipToRange(&result.max_open_files, 20, 1000000);
  }
  if (result.max_background_flushes == 0) {
    result.max_background_flushes = 1;
  }

  if (result.info_log == nullptr) {
    Status s = CreateLoggerFromOptions(dbname, result.db_log_dir, src.env,
                                       result, &result.info_log);
    if (!s.ok()) {
      // No place suitable for logging
      result.info_log = nullptr;
    }
  }

  if (result.wal_dir.empty()) {
    // Use dbname as default
    result.wal_dir = dbname;
  }

  return result;
}

CompressionType GetCompressionType(const Options& options, int level,
                                   const bool enable_compression) {
  if (!enable_compression) {
    // disable compression
    return kNoCompression;
  }
  // If the use has specified a different compression level for each level,
  // then pick the compresison for that level.
  if (!options.compression_per_level.empty()) {
    const int n = options.compression_per_level.size() - 1;
    // It is possible for level_ to be -1; in that case, we use level
    // 0's compression.  This occurs mostly in backwards compatibility
    // situations when the builder doesn't know what level the file
    // belongs to.  Likewise, if level_ is beyond the end of the
    // specified compression levels, use the last value.
    return options.compression_per_level[std::max(0, std::min(level, n))];
  } else {
    return options.compression;
  }
}

CompressionType GetCompressionFlush(const Options& options) {
  // Compressing memtable flushes might not help unless the sequential load
  // optimization is used for leveled compaction. Otherwise the CPU and
  // latency overhead is not offset by saving much space.

  bool can_compress;

  if  (options.compaction_style == kCompactionStyleUniversal) {
    can_compress =
        (options.compaction_options_universal.compression_size_percent < 0);
  } else {
    // For leveled compress when min_level_to_compress == 0.
    can_compress = (GetCompressionType(options, 0, true) != kNoCompression);
  }

  if (can_compress) {
    return options.compression;
  } else {
    return kNoCompression;
  }
}

DBImpl::DBImpl(const DBOptions& options, const std::string& dbname)
    : env_(options.env),
      dbname_(dbname),
      options_(SanitizeOptions(dbname, options)),
      db_lock_(nullptr),
      mutex_(options.use_adaptive_mutex),
      shutting_down_(nullptr),
      bg_cv_(&mutex_),
      logfile_number_(0),
      default_cf_handle_(nullptr),
      tmp_batch_(),
      bg_schedule_needed_(false),
      bg_compaction_scheduled_(0),
      bg_manual_only_(0),
      bg_flush_scheduled_(0),
      bg_logstats_scheduled_(false),
      manual_compaction_(nullptr),
      logger_(nullptr),
      disable_delete_obsolete_files_(0),
      delete_obsolete_files_last_run_(options.env->NowMicros()),
      purge_wal_files_last_run_(0),
      last_stats_dump_time_microsec_(0),
      default_interval_to_delete_obsolete_WAL_(600),
      flush_on_destroy_(false),
      delayed_writes_(0),
      storage_options_(options),
      bg_work_gate_closed_(false),
      refitting_level_(false),
      opened_successfully_(false) {
  env_->GetAbsolutePath(dbname, &db_absolute_path_);

  // Reserve ten files or so for other uses and give the rest to TableCache.
  // Give a large number for setting of "infinite" open files.
  const int table_cache_size =
      (options_.max_open_files == -1) ? 4194304 : options_.max_open_files - 10;
  // Reserve ten files or so for other uses and give the rest to TableCache.
  table_cache_ =
      NewLRUCache(table_cache_size, options_.table_cache_numshardbits,
                  options_.table_cache_remove_scan_count_limit);

  versions_.reset(
      new VersionSet(dbname_, &options_, storage_options_, table_cache_.get()));
  column_family_memtables_.reset(
      new ColumnFamilyMemTablesImpl(versions_->GetColumnFamilySet()));

  DumpLeveldbBuildVersion(options_.info_log.get());
  options_.Dump(options_.info_log.get());

  char name[100];
  Status s = env_->GetHostName(name, 100L);
  if (s.ok()) {
    host_name_ = name;
  } else {
    Log(options_.info_log, "Can't get hostname, use localhost as host name.");
    host_name_ = "localhost";
  }
  last_log_ts = 0;

  LogFlush(options_.info_log);
}

DBImpl::~DBImpl() {
  mutex_.Lock();
  if (flush_on_destroy_) {
    autovector<ColumnFamilyData*> to_delete;
    for (auto cfd : *versions_->GetColumnFamilySet()) {
      if (cfd->mem()->GetFirstSequenceNumber() != 0) {
        cfd->Ref();
        mutex_.Unlock();
        FlushMemTable(cfd, FlushOptions());
        mutex_.Lock();
        if (cfd->Unref()) {
          to_delete.push_back(cfd);
        }
      }
    }
    for (auto cfd : to_delete) {
      delete cfd;
    }
  }

  // Wait for background work to finish
  shutting_down_.Release_Store(this);  // Any non-nullptr value is ok
  while (bg_compaction_scheduled_ ||
         bg_flush_scheduled_ ||
         bg_logstats_scheduled_) {
    bg_cv_.Wait();
  }

  if (default_cf_handle_ != nullptr) {
    // we need to delete handle outside of lock because it does its own locking
    mutex_.Unlock();
    delete default_cf_handle_;
    mutex_.Lock();
  }

  if (options_.allow_thread_local) {
    // Clean up obsolete files due to SuperVersion release.
    // (1) Need to delete to obsolete files before closing because RepairDB()
    // scans all existing files in the file system and builds manifest file.
    // Keeping obsolete files confuses the repair process.
    // (2) Need to check if we Open()/Recover() the DB successfully before
    // deleting because if VersionSet recover fails (may be due to corrupted
    // manifest file), it is not able to identify live files correctly. As a
    // result, all "live" files can get deleted by accident. However, corrupted
    // manifest is recoverable by RepairDB().
    if (opened_successfully_) {
      DeletionState deletion_state;
      FindObsoleteFiles(deletion_state, true);
      // manifest number starting from 2
      deletion_state.manifest_file_number = 1;
      if (deletion_state.HaveSomethingToDelete()) {
        PurgeObsoleteFiles(deletion_state);
      }
    }
  }

  // versions need to be destroyed before table_cache since it can hold
  // references to table_cache.
  versions_.reset();
  mutex_.Unlock();
  if (db_lock_ != nullptr) {
    env_->UnlockFile(db_lock_);
  }

  LogFlush(options_.info_log);
}

uint64_t DBImpl::TEST_Current_Manifest_FileNo() {
  return versions_->ManifestFileNumber();
}

Status DBImpl::NewDB() {
  VersionEdit new_db;
<<<<<<< HEAD
=======
  new_db.SetVersionNumber();
  new_db.SetComparatorName(user_comparator()->Name());
>>>>>>> 63cef900
  new_db.SetLogNumber(0);
  new_db.SetNextFile(2);
  new_db.SetLastSequence(0);

  const std::string manifest = DescriptorFileName(dbname_, 1);
  unique_ptr<WritableFile> file;
  Status s = env_->NewWritableFile(
      manifest, &file, env_->OptimizeForManifestWrite(storage_options_));
  if (!s.ok()) {
    return s;
  }
  file->SetPreallocationBlockSize(options_.manifest_preallocation_size);
  {
    log::Writer log(std::move(file));
    std::string record;
    new_db.EncodeTo(&record);
    s = log.AddRecord(record);
  }
  if (s.ok()) {
    // Make "CURRENT" file that points to the new manifest file.
    s = SetCurrentFile(env_, dbname_, 1);
  } else {
    env_->DeleteFile(manifest);
  }
  return s;
}

void DBImpl::MaybeIgnoreError(Status* s) const {
  if (s->ok() || options_.paranoid_checks) {
    // No change needed
  } else {
    Log(options_.info_log, "Ignoring error %s", s->ToString().c_str());
    *s = Status::OK();
  }
}

const Status DBImpl::CreateArchivalDirectory() {
  if (options_.WAL_ttl_seconds > 0 || options_.WAL_size_limit_MB > 0) {
    std::string archivalPath = ArchivalDirectory(options_.wal_dir);
    return env_->CreateDirIfMissing(archivalPath);
  }
  return Status::OK();
}

void DBImpl::PrintStatistics() {
  auto dbstats = options_.statistics.get();
  if (dbstats) {
    Log(options_.info_log,
        "STATISTCS:\n %s",
        dbstats->ToString().c_str());
  }
}

void DBImpl::MaybeDumpStats() {
  if (options_.stats_dump_period_sec == 0) return;

  const uint64_t now_micros = env_->NowMicros();

  if (last_stats_dump_time_microsec_ +
      options_.stats_dump_period_sec * 1000000
      <= now_micros) {
    // Multiple threads could race in here simultaneously.
    // However, the last one will update last_stats_dump_time_microsec_
    // atomically. We could see more than one dump during one dump
    // period in rare cases.
    last_stats_dump_time_microsec_ = now_micros;
    std::string stats;
    GetProperty("rocksdb.stats", &stats);
    Log(options_.info_log, "%s", stats.c_str());
    PrintStatistics();
  }
}

// Returns the list of live files in 'sst_live' and the list
// of all files in the filesystem in 'candidate_files'.
// no_full_scan = true -- never do the full scan using GetChildren()
// force = false -- don't force the full scan, except every
//  options_.delete_obsolete_files_period_micros
// force = true -- force the full scan
void DBImpl::FindObsoleteFiles(DeletionState& deletion_state,
                               bool force,
                               bool no_full_scan) {
  mutex_.AssertHeld();

  // if deletion is disabled, do nothing
  if (disable_delete_obsolete_files_ > 0) {
    return;
  }

  bool doing_the_full_scan = false;

  // logic for figurint out if we're doing the full scan
  if (no_full_scan) {
    doing_the_full_scan = false;
  } else if (force || options_.delete_obsolete_files_period_micros == 0) {
    doing_the_full_scan = true;
  } else {
    const uint64_t now_micros = env_->NowMicros();
    if (delete_obsolete_files_last_run_ +
        options_.delete_obsolete_files_period_micros < now_micros) {
      doing_the_full_scan = true;
      delete_obsolete_files_last_run_ = now_micros;
    }
  }

  // get obsolete files
  versions_->GetObsoleteFiles(&deletion_state.sst_delete_files);

  // store the current filenum, lognum, etc
  deletion_state.manifest_file_number = versions_->ManifestFileNumber();
<<<<<<< HEAD
  deletion_state.log_number = versions_->MinLogNumber();
=======
  deletion_state.pending_manifest_file_number =
      versions_->PendingManifestFileNumber();
  deletion_state.log_number = versions_->LogNumber();
>>>>>>> 63cef900
  deletion_state.prev_log_number = versions_->PrevLogNumber();

  if (!doing_the_full_scan && !deletion_state.HaveSomethingToDelete()) {
    // avoid filling up sst_live if we're sure that we
    // are not going to do the full scan and that we don't have
    // anything to delete at the moment
    return;
  }

  // don't delete live files
  deletion_state.sst_live.assign(pending_outputs_.begin(),
                                 pending_outputs_.end());
  versions_->AddLiveFiles(&deletion_state.sst_live);

  if (doing_the_full_scan) {
    // set of all files in the directory. We'll exclude files that are still
    // alive in the subsequent processings.
    env_->GetChildren(
        dbname_, &deletion_state.candidate_files
    ); // Ignore errors

    //Add log files in wal_dir
    if (options_.wal_dir != dbname_) {
      std::vector<std::string> log_files;
      env_->GetChildren(options_.wal_dir, &log_files); // Ignore errors
      deletion_state.candidate_files.insert(
        deletion_state.candidate_files.end(),
        log_files.begin(),
        log_files.end()
      );
    }
  }
}

// Diffs the files listed in filenames and those that do not
// belong to live files are posibly removed. Also, removes all the
// files in sst_delete_files and log_delete_files.
// It is not necessary to hold the mutex when invoking this method.
void DBImpl::PurgeObsoleteFiles(DeletionState& state) {
  // we'd better have sth to delete
  assert(state.HaveSomethingToDelete());

  // this checks if FindObsoleteFiles() was run before. If not, don't do
  // PurgeObsoleteFiles(). If FindObsoleteFiles() was run, we need to also
  // run PurgeObsoleteFiles(), even if disable_delete_obsolete_files_ is true
  if (state.manifest_file_number == 0) {
    return;
  }

  // Now, convert live list to an unordered set, WITHOUT mutex held;
  // set is slow.
  std::unordered_set<uint64_t> sst_live(state.sst_live.begin(),
                                        state.sst_live.end());

  auto& candidate_files = state.candidate_files;
  candidate_files.reserve(
      candidate_files.size() +
      state.sst_delete_files.size() +
      state.log_delete_files.size());
  // We may ignore the dbname when generating the file names.
  const char* kDumbDbName = "";
  for (auto file : state.sst_delete_files) {
    candidate_files.push_back(
        TableFileName(kDumbDbName, file->number).substr(1)
    );
    delete file;
  }

  for (auto file_num : state.log_delete_files) {
    if (file_num > 0) {
      candidate_files.push_back(LogFileName(kDumbDbName, file_num).substr(1));
    }
  }

  // dedup state.candidate_files so we don't try to delete the same
  // file twice
  sort(candidate_files.begin(), candidate_files.end());
  candidate_files.erase(unique(candidate_files.begin(), candidate_files.end()),
                        candidate_files.end());

  std::vector<std::string> old_info_log_files;

  for (const auto& to_delete : candidate_files) {
    uint64_t number;
    FileType type;
    // Ignore file if we cannot recognize it.
    if (!ParseFileName(to_delete, &number, &type)) {
      continue;
    }

    bool keep = true;
    switch (type) {
      case kLogFile:
        keep = ((number >= state.log_number) ||
                (number == state.prev_log_number));
        break;
      case kDescriptorFile:
        // Keep my manifest file, and any newer incarnations'
        // (can happen during manifest roll)
        keep = (number >= state.manifest_file_number);
        break;
      case kTableFile:
        keep = (sst_live.find(number) != sst_live.end());
        break;
      case kTempFile:
        // Any temp files that are currently being written to must
        // be recorded in pending_outputs_, which is inserted into "live".
        // Also, SetCurrentFile creates a temp file when writing out new
        // manifest, which is equal to state.pending_manifest_file_number. We
        // should not delete that file
        keep = (sst_live.find(number) != sst_live.end()) ||
               (number == state.pending_manifest_file_number);
        break;
      case kInfoLogFile:
        keep = true;
        if (number != 0) {
          old_info_log_files.push_back(to_delete);
        }
        break;
      case kCurrentFile:
      case kDBLockFile:
      case kIdentityFile:
      case kMetaDatabase:
        keep = true;
        break;
    }

    if (keep) {
      continue;
    }

    if (type == kTableFile) {
      // evict from cache
      TableCache::Evict(table_cache_.get(), number);
    }

    std::string fname = ((type == kLogFile) ? options_.wal_dir : dbname_) +
        "/" + to_delete;
    if (type == kLogFile &&
        (options_.WAL_ttl_seconds > 0 || options_.WAL_size_limit_MB > 0)) {
      auto archived_log_name = ArchivedLogFileName(options_.wal_dir, number);
      Status s = env_->RenameFile(fname, archived_log_name);
      Log(options_.info_log,
          "Move log file %s to %s -- %s\n",
          fname.c_str(), archived_log_name.c_str(), s.ToString().c_str());
    } else {
      Status s = env_->DeleteFile(fname);
      Log(options_.info_log, "Delete %s type=%d #%lu -- %s\n",
          fname.c_str(), type, (unsigned long)number,
          s.ToString().c_str());
    }
  }

  // Delete old info log files.
  size_t old_info_log_file_count = old_info_log_files.size();
  // NOTE: Currently we only support log purge when options_.db_log_dir is
  // located in `dbname` directory.
  if (old_info_log_file_count >= options_.keep_log_file_num &&
      options_.db_log_dir.empty()) {
    std::sort(old_info_log_files.begin(), old_info_log_files.end());
    size_t end = old_info_log_file_count - options_.keep_log_file_num;
    for (unsigned int i = 0; i <= end; i++) {
      std::string& to_delete = old_info_log_files.at(i);
      Log(options_.info_log, "Delete info log file %s\n", to_delete.c_str());
      Status s = env_->DeleteFile(dbname_ + "/" + to_delete);
      if (!s.ok()) {
        Log(options_.info_log, "Delete info log file %s FAILED -- %s\n",
            to_delete.c_str(), s.ToString().c_str());
      }
    }
  }
  PurgeObsoleteWALFiles();
  LogFlush(options_.info_log);
}

void DBImpl::DeleteObsoleteFiles() {
  mutex_.AssertHeld();
  DeletionState deletion_state;
  FindObsoleteFiles(deletion_state, true);
  if (deletion_state.HaveSomethingToDelete()) {
    PurgeObsoleteFiles(deletion_state);
  }
}

// 1. Go through all archived files and
//    a. if ttl is enabled, delete outdated files
//    b. if archive size limit is enabled, delete empty files,
//        compute file number and size.
// 2. If size limit is enabled:
//    a. compute how many files should be deleted
//    b. get sorted non-empty archived logs
//    c. delete what should be deleted
void DBImpl::PurgeObsoleteWALFiles() {
  bool const ttl_enabled = options_.WAL_ttl_seconds > 0;
  bool const size_limit_enabled =  options_.WAL_size_limit_MB > 0;
  if (!ttl_enabled && !size_limit_enabled) {
    return;
  }

  int64_t current_time;
  Status s = env_->GetCurrentTime(&current_time);
  if (!s.ok()) {
    Log(options_.info_log, "Can't get current time: %s", s.ToString().c_str());
    assert(false);
    return;
  }
  uint64_t const now_seconds = static_cast<uint64_t>(current_time);
  uint64_t const time_to_check = (ttl_enabled && !size_limit_enabled) ?
    options_.WAL_ttl_seconds / 2 : default_interval_to_delete_obsolete_WAL_;

  if (purge_wal_files_last_run_ + time_to_check > now_seconds) {
    return;
  }

  purge_wal_files_last_run_ = now_seconds;

  std::string archival_dir = ArchivalDirectory(options_.wal_dir);
  std::vector<std::string> files;
  s = env_->GetChildren(archival_dir, &files);
  if (!s.ok()) {
    Log(options_.info_log, "Can't get archive files: %s", s.ToString().c_str());
    assert(false);
    return;
  }

  size_t log_files_num = 0;
  uint64_t log_file_size = 0;

  for (auto& f : files) {
    uint64_t number;
    FileType type;
    if (ParseFileName(f, &number, &type) && type == kLogFile) {
      std::string const file_path = archival_dir + "/" + f;
      if (ttl_enabled) {
        uint64_t file_m_time;
        Status const s = env_->GetFileModificationTime(file_path,
          &file_m_time);
        if (!s.ok()) {
          Log(options_.info_log, "Can't get file mod time: %s: %s",
              file_path.c_str(), s.ToString().c_str());
          continue;
        }
        if (now_seconds - file_m_time > options_.WAL_ttl_seconds) {
          Status const s = env_->DeleteFile(file_path);
          if (!s.ok()) {
            Log(options_.info_log, "Can't delete file: %s: %s",
                file_path.c_str(), s.ToString().c_str());
            continue;
          }
          continue;
        }
      }

      if (size_limit_enabled) {
        uint64_t file_size;
        Status const s = env_->GetFileSize(file_path, &file_size);
        if (!s.ok()) {
          Log(options_.info_log, "Can't get file size: %s: %s",
              file_path.c_str(), s.ToString().c_str());
          return;
        } else {
          if (file_size > 0) {
            log_file_size = std::max(log_file_size, file_size);
            ++log_files_num;
          } else {
            Status s = env_->DeleteFile(file_path);
            if (!s.ok()) {
              Log(options_.info_log, "Can't delete file: %s: %s",
                  file_path.c_str(), s.ToString().c_str());
              continue;
            }
          }
        }
      }
    }
  }

  if (0 == log_files_num || !size_limit_enabled) {
    return;
  }

  size_t const files_keep_num = options_.WAL_size_limit_MB *
    1024 * 1024 / log_file_size;
  if (log_files_num <= files_keep_num) {
    return;
  }

  size_t files_del_num = log_files_num - files_keep_num;
  VectorLogPtr archived_logs;
  AppendSortedWalsOfType(archival_dir, archived_logs, kArchivedLogFile);

  if (files_del_num > archived_logs.size()) {
    Log(options_.info_log, "Trying to delete more archived log files than "
        "exist. Deleting all");
    files_del_num = archived_logs.size();
  }

  for (size_t i = 0; i < files_del_num; ++i) {
    std::string const file_path = archived_logs[i]->PathName();
    Status const s = DeleteFile(file_path);
    if (!s.ok()) {
      Log(options_.info_log, "Can't delete file: %s: %s",
          file_path.c_str(), s.ToString().c_str());
      continue;
    }
  }
}

Status DBImpl::Recover(
    const std::vector<ColumnFamilyDescriptor>& column_families, bool read_only,
    bool error_if_log_file_exist) {
  mutex_.AssertHeld();

  assert(db_lock_ == nullptr);
  if (!read_only) {
    // We call CreateDirIfMissing() as the directory may already exist (if we
    // are reopening a DB), when this happens we don't want creating the
    // directory to cause an error. However, we need to check if creating the
    // directory fails or else we may get an obscure message about the lock
    // file not existing. One real-world example of this occurring is if
    // env->CreateDirIfMissing() doesn't create intermediate directories, e.g.
    // when dbname_ is "dir/db" but when "dir" doesn't exist.
    Status s = env_->CreateDirIfMissing(dbname_);
    if (!s.ok()) {
      return s;
    }

    s = env_->NewDirectory(dbname_, &db_directory_);
    if (!s.ok()) {
      return s;
    }

    s = env_->LockFile(LockFileName(dbname_), &db_lock_);
    if (!s.ok()) {
      return s;
    }

    if (!env_->FileExists(CurrentFileName(dbname_))) {
      if (options_.create_if_missing) {
        // TODO: add merge_operator name check
        s = NewDB();
        if (!s.ok()) {
          return s;
        }
      } else {
        return Status::InvalidArgument(
            dbname_, "does not exist (create_if_missing is false)");
      }
    } else {
      if (options_.error_if_exists) {
        return Status::InvalidArgument(
            dbname_, "exists (error_if_exists is true)");
      }
    }
    // Check for the IDENTITY file and create it if not there
    if (!env_->FileExists(IdentityFileName(dbname_))) {
      s = SetIdentityFile(env_, dbname_);
      if (!s.ok()) {
        return s;
      }
    }
  }

  Status s = versions_->Recover(column_families);
  if (s.ok()) {
    SequenceNumber max_sequence(0);
    default_cf_handle_ = new ColumnFamilyHandleImpl(
        versions_->GetColumnFamilySet()->GetDefault(), this, &mutex_);

    // Recover from all newer log files than the ones named in the
    // descriptor (new log files may have been added by the previous
    // incarnation without registering them in the descriptor).
    //
    // Note that PrevLogNumber() is no longer used, but we pay
    // attention to it in case we are recovering a database
    // produced by an older version of rocksdb.
    const uint64_t min_log = versions_->MinLogNumber();
    const uint64_t prev_log = versions_->PrevLogNumber();
    std::vector<std::string> filenames;
    s = env_->GetChildren(options_.wal_dir, &filenames);
    if (!s.ok()) {
      return s;
    }

    std::vector<uint64_t> logs;
    for (size_t i = 0; i < filenames.size(); i++) {
      uint64_t number;
      FileType type;
      if (ParseFileName(filenames[i], &number, &type)
          && type == kLogFile
          && ((number >= min_log) || (number == prev_log))) {
        logs.push_back(number);
      }
    }

    if (logs.size() > 0 && error_if_log_file_exist) {
      return Status::Corruption(""
          "The db was opened in readonly mode with error_if_log_file_exist"
          "flag but a log file already exists");
    }

    // Recover in the order in which the logs were generated
    std::sort(logs.begin(), logs.end());
    for (const auto& log : logs) {
      // The previous incarnation may not have written any MANIFEST
      // records after allocating this log number.  So we manually
      // update the file number allocation counter in VersionSet.
      versions_->MarkFileNumberUsed(log);
      s = RecoverLogFile(log, &max_sequence, read_only);
    }
    SetTickerCount(options_.statistics.get(), SEQUENCE_NUMBER,
                   versions_->LastSequence());
  }

  return s;
}

Status DBImpl::RecoverLogFile(uint64_t log_number, SequenceNumber* max_sequence,
                              bool read_only) {
  struct LogReporter : public log::Reader::Reporter {
    Env* env;
    Logger* info_log;
    const char* fname;
    Status* status;  // nullptr if options_.paranoid_checks==false or
                     //            options_.skip_log_error_on_recovery==true
    virtual void Corruption(size_t bytes, const Status& s) {
      Log(info_log, "%s%s: dropping %d bytes; %s",
          (this->status == nullptr ? "(ignoring error) " : ""),
          fname, static_cast<int>(bytes), s.ToString().c_str());
      if (this->status != nullptr && this->status->ok()) *this->status = s;
    }
  };

  mutex_.AssertHeld();

  std::unordered_map<int, VersionEdit> version_edits;
  // no need to refcount because iteration is under mutex
  for (auto cfd : *versions_->GetColumnFamilySet()) {
    VersionEdit edit;
    edit.SetColumnFamily(cfd->GetID());
    version_edits.insert({cfd->GetID(), edit});
  }

  // Open the log file
  std::string fname = LogFileName(options_.wal_dir, log_number);
  unique_ptr<SequentialFile> file;
  Status status = env_->NewSequentialFile(fname, &file, storage_options_);
  if (!status.ok()) {
    MaybeIgnoreError(&status);
    return status;
  }

  // Create the log reader.
  LogReporter reporter;
  reporter.env = env_;
  reporter.info_log = options_.info_log.get();
  reporter.fname = fname.c_str();
  reporter.status = (options_.paranoid_checks &&
                     !options_.skip_log_error_on_recovery ? &status : nullptr);
  // We intentially make log::Reader do checksumming even if
  // paranoid_checks==false so that corruptions cause entire commits
  // to be skipped instead of propagating bad information (like overly
  // large sequence numbers).
  log::Reader reader(std::move(file), &reporter, true/*checksum*/,
                     0/*initial_offset*/);
  Log(options_.info_log, "Recovering log #%lu",
      (unsigned long) log_number);

  // Read all the records and add to a memtable
  std::string scratch;
  Slice record;
  WriteBatch batch;
  while (reader.ReadRecord(&record, &scratch)) {
    if (record.size() < 12) {
      reporter.Corruption(
          record.size(), Status::Corruption("log record too small"));
      continue;
    }
    WriteBatchInternal::SetContents(&batch, record);

    status = WriteBatchInternal::InsertInto(
        &batch, column_family_memtables_.get(), true, log_number);

    MaybeIgnoreError(&status);
    if (!status.ok()) {
      return status;
    }
    const SequenceNumber last_seq =
        WriteBatchInternal::Sequence(&batch) +
        WriteBatchInternal::Count(&batch) - 1;
    if (last_seq > *max_sequence) {
      *max_sequence = last_seq;
    }

    if (!read_only) {
      // no need to refcount since client still doesn't have access
      // to the DB and can not drop column families while we iterate
      for (auto cfd : *versions_->GetColumnFamilySet()) {
        if (cfd->mem()->ShouldFlush()) {
          // If this asserts, it means that InsertInto failed in
          // filtering updates to already-flushed column families
          assert(cfd->GetLogNumber() <= log_number);
          auto iter = version_edits.find(cfd->GetID());
          assert(iter != version_edits.end());
          VersionEdit* edit = &iter->second;
          status = WriteLevel0TableForRecovery(cfd, cfd->mem(), edit);
          // we still want to clear the memtable, even if the recovery failed
          cfd->CreateNewMemtable();
          if (!status.ok()) {
            // Reflect errors immediately so that conditions like full
            // file-systems cause the DB::Open() to fail.
            return status;
          }
        }
      }
    }
  }

  if (versions_->LastSequence() < *max_sequence) {
    versions_->SetLastSequence(*max_sequence);
  }

  if (!read_only) {
    // no need to refcount since client still doesn't have access
    // to the DB and can not drop column families while we iterate
    for (auto cfd : *versions_->GetColumnFamilySet()) {
      auto iter = version_edits.find(cfd->GetID());
      assert(iter != version_edits.end());
      VersionEdit* edit = &iter->second;

      if (cfd->GetLogNumber() > log_number) {
        // Column family cfd has already flushed the data
        // from log_number. Memtable has to be empty because
        // we filter the updates based on log_number
        // (in WriteBatch::InsertInto)
        assert(cfd->mem()->GetFirstSequenceNumber() == 0);
        assert(edit->NumEntries() == 0);
        continue;
      }

      // flush the final memtable (if non-empty)
      if (cfd->mem()->GetFirstSequenceNumber() != 0) {
        status = WriteLevel0TableForRecovery(cfd, cfd->mem(), edit);
      }
      // we still want to clear the memtable, even if the recovery failed
      cfd->CreateNewMemtable();
      if (!status.ok()) {
        return status;
      }

      // write MANIFEST with update
      // writing log number in the manifest means that any log file
      // with number strongly less than (log_number + 1) is already
      // recovered and should be ignored on next reincarnation.
      // Since we already recovered log_number, we want all logs
      // with numbers `<= log_number` (includes this one) to be ignored
      edit->SetLogNumber(log_number + 1);
      // we must mark the next log number as used, even though it's
      // not actually used. that is because VersionSet assumes
      // VersionSet::next_file_number_ always to be strictly greater than any
      // log number
      versions_->MarkFileNumberUsed(log_number + 1);
      status = versions_->LogAndApply(cfd, edit, &mutex_);
      if (!status.ok()) {
        return status;
      }
    }
  }

  return status;
}

Status DBImpl::WriteLevel0TableForRecovery(ColumnFamilyData* cfd, MemTable* mem,
                                           VersionEdit* edit) {
  mutex_.AssertHeld();
  const uint64_t start_micros = env_->NowMicros();
  FileMetaData meta;
  meta.number = versions_->NewFileNumber();
  pending_outputs_.insert(meta.number);
  Iterator* iter = mem->NewIterator();
  const SequenceNumber newest_snapshot = snapshots_.GetNewest();
  const SequenceNumber earliest_seqno_in_memtable =
    mem->GetFirstSequenceNumber();
  Log(options_.info_log, "Level-0 table #%lu: started",
      (unsigned long) meta.number);

  Status s;
  {
    mutex_.Unlock();
    s = BuildTable(dbname_, env_, *cfd->options(), storage_options_,
                   cfd->table_cache(), iter, &meta, cfd->internal_comparator(),
                   newest_snapshot, earliest_seqno_in_memtable,
                   GetCompressionFlush(*cfd->options()));
    LogFlush(options_.info_log);
    mutex_.Lock();
  }

  Log(options_.info_log, "Level-0 table #%lu: %lu bytes %s",
      (unsigned long) meta.number,
      (unsigned long) meta.file_size,
      s.ToString().c_str());
  delete iter;

  pending_outputs_.erase(meta.number);

  // Note that if file_size is zero, the file has been deleted and
  // should not be added to the manifest.
  int level = 0;
  if (s.ok() && meta.file_size > 0) {
    edit->AddFile(level, meta.number, meta.file_size,
                  meta.smallest, meta.largest,
                  meta.smallest_seqno, meta.largest_seqno);
  }

  InternalStats::CompactionStats stats;
  stats.micros = env_->NowMicros() - start_micros;
  stats.bytes_written = meta.file_size;
  stats.files_out_levelnp1 = 1;
  cfd->internal_stats()->AddCompactionStats(level, stats);
  RecordTick(options_.statistics.get(), COMPACT_WRITE_BYTES, meta.file_size);
  return s;
}

Status DBImpl::WriteLevel0Table(ColumnFamilyData* cfd,
                                autovector<MemTable*>& mems, VersionEdit* edit,
                                uint64_t* filenumber, LogBuffer* log_buffer) {
  mutex_.AssertHeld();
  const uint64_t start_micros = env_->NowMicros();
  FileMetaData meta;
  meta.number = versions_->NewFileNumber();
  *filenumber = meta.number;
  pending_outputs_.insert(meta.number);

  const SequenceNumber newest_snapshot = snapshots_.GetNewest();
  const SequenceNumber earliest_seqno_in_memtable =
    mems[0]->GetFirstSequenceNumber();
  Version* base = cfd->current();
  base->Ref();          // it is likely that we do not need this reference
  Status s;
  {
    mutex_.Unlock();
    log_buffer->FlushBufferToLog();
    std::vector<Iterator*> memtables;
    for (MemTable* m : mems) {
      Log(options_.info_log,
          "[CF %u] Flushing memtable with next log file: %lu\n", cfd->GetID(),
          (unsigned long)m->GetNextLogNumber());
      memtables.push_back(m->NewIterator());
    }
    Iterator* iter = NewMergingIterator(env_, &cfd->internal_comparator(),
                                        &memtables[0], memtables.size());
    Log(options_.info_log, "Level-0 flush table #%lu: started",
        (unsigned long)meta.number);

    s = BuildTable(dbname_, env_, *cfd->options(), storage_options_,
                   cfd->table_cache(), iter, &meta, cfd->internal_comparator(),
                   newest_snapshot, earliest_seqno_in_memtable,
                   GetCompressionFlush(*cfd->options()));
    LogFlush(options_.info_log);
    delete iter;
    Log(options_.info_log, "Level-0 flush table #%lu: %lu bytes %s",
        (unsigned long) meta.number,
        (unsigned long) meta.file_size,
        s.ToString().c_str());
    if (!options_.disableDataSync) {
      db_directory_->Fsync();
    }
    mutex_.Lock();
  }
  base->Unref();

  // re-acquire the most current version
  base = cfd->current();

  // There could be multiple threads writing to its own level-0 file.
  // The pending_outputs cannot be cleared here, otherwise this newly
  // created file might not be considered as a live-file by another
  // compaction thread that is concurrently deleting obselete files.
  // The pending_outputs can be cleared only after the new version is
  // committed so that other threads can recognize this file as a
  // valid one.
  // pending_outputs_.erase(meta.number);

  // Note that if file_size is zero, the file has been deleted and
  // should not be added to the manifest.
  int level = 0;
  if (s.ok() && meta.file_size > 0) {
    const Slice min_user_key = meta.smallest.user_key();
    const Slice max_user_key = meta.largest.user_key();
    // if we have more than 1 background thread, then we cannot
    // insert files directly into higher levels because some other
    // threads could be concurrently producing compacted files for
    // that key range.
    if (base != nullptr && options_.max_background_compactions <= 1 &&
        cfd->options()->compaction_style == kCompactionStyleLevel) {
      level = base->PickLevelForMemTableOutput(min_user_key, max_user_key);
    }
    edit->AddFile(level, meta.number, meta.file_size,
                  meta.smallest, meta.largest,
                  meta.smallest_seqno, meta.largest_seqno);
  }

  InternalStats::CompactionStats stats;
  stats.micros = env_->NowMicros() - start_micros;
  stats.bytes_written = meta.file_size;
  cfd->internal_stats()->AddCompactionStats(level, stats);
  RecordTick(options_.statistics.get(), COMPACT_WRITE_BYTES, meta.file_size);
  return s;
}

Status DBImpl::FlushMemTableToOutputFile(ColumnFamilyData* cfd,
                                         bool* madeProgress,
                                         DeletionState& deletion_state,
                                         LogBuffer* log_buffer) {
  mutex_.AssertHeld();
  assert(cfd->imm()->size() != 0);
  assert(cfd->imm()->IsFlushPending());

  // Save the contents of the earliest memtable as a new Table
  uint64_t file_number;
  autovector<MemTable*> mems;
  cfd->imm()->PickMemtablesToFlush(&mems);
  if (mems.empty()) {
    LogToBuffer(log_buffer, "Nothing in memstore to flush");
    return Status::OK();
  }

  // record the logfile_number_ before we release the mutex
  // entries mems are (implicitly) sorted in ascending order by their created
  // time. We will use the first memtable's `edit` to keep the meta info for
  // this flush.
  MemTable* m = mems[0];
  VersionEdit* edit = m->GetEdits();
  edit->SetPrevLogNumber(0);
  // SetLogNumber(log_num) indicates logs with number smaller than log_num
  // will no longer be picked up for recovery.
  edit->SetLogNumber(mems.back()->GetNextLogNumber());
  edit->SetColumnFamily(cfd->GetID());

  // This will release and re-acquire the mutex.
  Status s = WriteLevel0Table(cfd, mems, edit, &file_number, log_buffer);

  if (s.ok() && shutting_down_.Acquire_Load() && cfd->IsDropped()) {
    s = Status::ShutdownInProgress(
        "Column family closed during memtable flush");
  }

  if (!s.ok()) {
    cfd->imm()->RollbackMemtableFlush(mems, file_number, &pending_outputs_);
    return s;
  }

  // Replace immutable memtable with the generated Table
  s = cfd->imm()->InstallMemtableFlushResults(
      cfd, mems, versions_.get(), &mutex_, options_.info_log.get(), file_number,
      pending_outputs_, &deletion_state.memtables_to_free, db_directory_.get());

  if (s.ok()) {
    InstallSuperVersion(cfd, deletion_state);
    if (madeProgress) {
      *madeProgress = 1;
    }

    MaybeScheduleLogDBDeployStats();

    if (disable_delete_obsolete_files_ == 0) {
      // add to deletion state
      while (alive_log_files_.size() &&
             *alive_log_files_.begin() < versions_->MinLogNumber()) {
        deletion_state.log_delete_files.push_back(*alive_log_files_.begin());
        alive_log_files_.pop_front();
      }
    }
  }
  return s;
}

Status DBImpl::CompactRange(ColumnFamilyHandle* column_family,
                            const Slice* begin, const Slice* end,
                            bool reduce_level, int target_level) {
  auto cfh = reinterpret_cast<ColumnFamilyHandleImpl*>(column_family);
  auto cfd = cfh->cfd();

  Status s = FlushMemTable(cfd, FlushOptions());
  if (!s.ok()) {
    LogFlush(options_.info_log);
    return s;
  }

  int max_level_with_files = 1;
  {
    MutexLock l(&mutex_);
    Version* base = cfd->current();
    for (int level = 1; level < cfd->NumberLevels(); level++) {
      if (base->OverlapInLevel(level, begin, end)) {
        max_level_with_files = level;
      }
    }
  }
  for (int level = 0; level <= max_level_with_files; level++) {
    // in case the compaction is unversal or if we're compacting the
    // bottom-most level, the output level will be the same as input one
    if (cfd->options()->compaction_style == kCompactionStyleUniversal ||
        level == max_level_with_files) {
      s = RunManualCompaction(cfd, level, level, begin, end);
    } else {
      s = RunManualCompaction(cfd, level, level + 1, begin, end);
    }
    if (!s.ok()) {
      LogFlush(options_.info_log);
      return s;
    }
  }

  if (reduce_level) {
    s = ReFitLevel(cfd, max_level_with_files, target_level);
  }
  LogFlush(options_.info_log);

  return s;
}

// return the same level if it cannot be moved
int DBImpl::FindMinimumEmptyLevelFitting(ColumnFamilyData* cfd, int level) {
  mutex_.AssertHeld();
  Version* current = cfd->current();
  int minimum_level = level;
  for (int i = level - 1; i > 0; --i) {
    // stop if level i is not empty
    if (current->NumLevelFiles(i) > 0) break;
    // stop if level i is too small (cannot fit the level files)
    if (cfd->compaction_picker()->MaxBytesForLevel(i) <
        current->NumLevelBytes(level)) {
      break;
    }

    minimum_level = i;
  }
  return minimum_level;
}

Status DBImpl::ReFitLevel(ColumnFamilyData* cfd, int level, int target_level) {
  assert(level < cfd->NumberLevels());

  SuperVersion* superversion_to_free = nullptr;
  SuperVersion* new_superversion = new SuperVersion();

  mutex_.Lock();

  // only allow one thread refitting
  if (refitting_level_) {
    mutex_.Unlock();
    Log(options_.info_log, "ReFitLevel: another thread is refitting");
    delete new_superversion;
    return Status::NotSupported("another thread is refitting");
  }
  refitting_level_ = true;

  // wait for all background threads to stop
  bg_work_gate_closed_ = true;
  while (bg_compaction_scheduled_ > 0 || bg_flush_scheduled_) {
    Log(options_.info_log,
        "RefitLevel: waiting for background threads to stop: %d %d",
        bg_compaction_scheduled_, bg_flush_scheduled_);
    bg_cv_.Wait();
  }

  // move to a smaller level
  int to_level = target_level;
  if (target_level < 0) {
    to_level = FindMinimumEmptyLevelFitting(cfd, level);
  }

  assert(to_level <= level);

  Status status;
  if (to_level < level) {
    Log(options_.info_log, "Before refitting:\n%s",
        cfd->current()->DebugString().data());

    VersionEdit edit;
    edit.SetColumnFamily(cfd->GetID());
    for (const auto& f : cfd->current()->files_[level]) {
      edit.DeleteFile(level, f->number);
      edit.AddFile(to_level, f->number, f->file_size, f->smallest, f->largest,
                   f->smallest_seqno, f->largest_seqno);
    }
    Log(options_.info_log, "Apply version edit:\n%s",
        edit.DebugString().data());

    status = versions_->LogAndApply(cfd, &edit, &mutex_, db_directory_.get());
    superversion_to_free = cfd->InstallSuperVersion(new_superversion, &mutex_);
    new_superversion = nullptr;

    Log(options_.info_log, "LogAndApply: %s\n", status.ToString().data());

    if (status.ok()) {
      Log(options_.info_log, "After refitting:\n%s",
          cfd->current()->DebugString().data());
    }
  }

  refitting_level_ = false;
  bg_work_gate_closed_ = false;

  mutex_.Unlock();
  delete superversion_to_free;
  delete new_superversion;
  return status;
}

int DBImpl::NumberLevels(ColumnFamilyHandle* column_family) {
  auto cfh = reinterpret_cast<ColumnFamilyHandleImpl*>(column_family);
  return cfh->cfd()->NumberLevels();
}

int DBImpl::MaxMemCompactionLevel(ColumnFamilyHandle* column_family) {
  auto cfh = reinterpret_cast<ColumnFamilyHandleImpl*>(column_family);
  return cfh->cfd()->options()->max_mem_compaction_level;
}

int DBImpl::Level0StopWriteTrigger(ColumnFamilyHandle* column_family) {
  auto cfh = reinterpret_cast<ColumnFamilyHandleImpl*>(column_family);
  return cfh->cfd()->options()->level0_stop_writes_trigger;
}

Status DBImpl::Flush(const FlushOptions& options,
                     ColumnFamilyHandle* column_family) {
  auto cfh = reinterpret_cast<ColumnFamilyHandleImpl*>(column_family);
  return FlushMemTable(cfh->cfd(), options);
}

SequenceNumber DBImpl::GetLatestSequenceNumber() const {
  return versions_->LastSequence();
}

Status DBImpl::GetUpdatesSince(
    SequenceNumber seq, unique_ptr<TransactionLogIterator>* iter,
    const TransactionLogIterator::ReadOptions& read_options) {

  RecordTick(options_.statistics.get(), GET_UPDATES_SINCE_CALLS);
  if (seq > versions_->LastSequence()) {
    return Status::NotFound(
        "Requested sequence not yet written in the db");
  }
  //  Get all sorted Wal Files.
  //  Do binary search and open files and find the seq number.

  std::unique_ptr<VectorLogPtr> wal_files(new VectorLogPtr);
  Status s = GetSortedWalFiles(*wal_files);
  if (!s.ok()) {
    return s;
  }

  s = RetainProbableWalFiles(*wal_files, seq);
  if (!s.ok()) {
    return s;
  }
  iter->reset(new TransactionLogIteratorImpl(options_.wal_dir, &options_,
                                             read_options, storage_options_,
                                             seq, std::move(wal_files), this));
  return (*iter)->status();
}

Status DBImpl::RetainProbableWalFiles(VectorLogPtr& all_logs,
                                      const SequenceNumber target) {
  long start = 0; // signed to avoid overflow when target is < first file.
  long end = static_cast<long>(all_logs.size()) - 1;
  // Binary Search. avoid opening all files.
  while (end >= start) {
    long mid = start + (end - start) / 2;  // Avoid overflow.
    SequenceNumber current_seq_num = all_logs.at(mid)->StartSequence();
    if (current_seq_num == target) {
      end = mid;
      break;
    } else if (current_seq_num < target) {
      start = mid + 1;
    } else {
      end = mid - 1;
    }
  }
  size_t start_index = std::max(0l, end); // end could be -ve.
  // The last wal file is always included
  all_logs.erase(all_logs.begin(), all_logs.begin() + start_index);
  return Status::OK();
}

bool DBImpl::CheckWalFileExistsAndEmpty(const WalFileType type,
                                        const uint64_t number) {
  const std::string fname = (type == kAliveLogFile) ?
    LogFileName(options_.wal_dir, number) :
    ArchivedLogFileName(options_.wal_dir, number);
  uint64_t file_size;
  Status s = env_->GetFileSize(fname, &file_size);
  return (s.ok() && (file_size == 0));
}

Status DBImpl::ReadFirstRecord(const WalFileType type, const uint64_t number,
                               WriteBatch* const result) {

  if (type == kAliveLogFile) {
    std::string fname = LogFileName(options_.wal_dir, number);
    Status status = ReadFirstLine(fname, result);
    if (status.ok() || env_->FileExists(fname)) {
      // return OK or any error that is not caused non-existing file
      return status;
    }

    //  check if the file got moved to archive.
    std::string archived_file =
      ArchivedLogFileName(options_.wal_dir, number);
    Status s = ReadFirstLine(archived_file, result);
    if (s.ok() || env_->FileExists(archived_file)) {
      return s;
    }
    return Status::NotFound("Log File has been deleted: " + archived_file);
  } else if (type == kArchivedLogFile) {
    std::string fname = ArchivedLogFileName(options_.wal_dir, number);
    Status status = ReadFirstLine(fname, result);
    return status;
  }
  return Status::NotSupported("File Type Not Known: " + std::to_string(type));
}

Status DBImpl::ReadFirstLine(const std::string& fname,
                             WriteBatch* const batch) {
  struct LogReporter : public log::Reader::Reporter {
    Env* env;
    Logger* info_log;
    const char* fname;

    Status* status;
    bool ignore_error;  // true if options_.paranoid_checks==false
    virtual void Corruption(size_t bytes, const Status& s) {
      Log(info_log, "%s%s: dropping %d bytes; %s",
          (this->ignore_error ? "(ignoring error) " : ""),
          fname, static_cast<int>(bytes), s.ToString().c_str());
      if (this->status->ok()) {
        // only keep the first error
        *this->status = s;
      }
    }
  };

  unique_ptr<SequentialFile> file;
  Status status = env_->NewSequentialFile(fname, &file, storage_options_);

  if (!status.ok()) {
    return status;
  }


  LogReporter reporter;
  reporter.env = env_;
  reporter.info_log = options_.info_log.get();
  reporter.fname = fname.c_str();
  reporter.status = &status;
  reporter.ignore_error = !options_.paranoid_checks;
  log::Reader reader(std::move(file), &reporter, true/*checksum*/,
                     0/*initial_offset*/);
  std::string scratch;
  Slice record;

  if (reader.ReadRecord(&record, &scratch) &&
      (status.ok() || !options_.paranoid_checks)) {
    if (record.size() < 12) {
      reporter.Corruption(
          record.size(), Status::Corruption("log record too small"));
      //  TODO read record's till the first no corrupt entry?
    } else {
      WriteBatchInternal::SetContents(batch, record);
      return Status::OK();
    }
  }

  // ReadRecord returns false on EOF, which is deemed as OK() by Reader
  if (status.ok()) {
    status = Status::Corruption("eof reached");
  }
  return status;
}

struct CompareLogByPointer {
  bool operator() (const unique_ptr<LogFile>& a,
                   const unique_ptr<LogFile>& b) {
    LogFileImpl* a_impl = dynamic_cast<LogFileImpl*>(a.get());
    LogFileImpl* b_impl = dynamic_cast<LogFileImpl*>(b.get());
    return *a_impl < *b_impl;
  }
};

Status DBImpl::AppendSortedWalsOfType(const std::string& path,
    VectorLogPtr& log_files, WalFileType log_type) {
  std::vector<std::string> all_files;
  const Status status = env_->GetChildren(path, &all_files);
  if (!status.ok()) {
    return status;
  }
  log_files.reserve(log_files.size() + all_files.size());
  VectorLogPtr::iterator pos_start;
  if (!log_files.empty()) {
    pos_start = log_files.end() - 1;
  } else {
    pos_start = log_files.begin();
  }
  for (const auto& f : all_files) {
    uint64_t number;
    FileType type;
    if (ParseFileName(f, &number, &type) && type == kLogFile){

      WriteBatch batch;
      Status s = ReadFirstRecord(log_type, number, &batch);
      if (!s.ok()) {
        if (CheckWalFileExistsAndEmpty(log_type, number)) {
          continue;
        }
        return s;
      }

      uint64_t size_bytes;
      s = env_->GetFileSize(LogFileName(path, number), &size_bytes);
      if (!s.ok()) {
        return s;
      }

      log_files.push_back(std::move(unique_ptr<LogFile>(new LogFileImpl(
        number, log_type, WriteBatchInternal::Sequence(&batch), size_bytes))));
    }
  }
  CompareLogByPointer compare_log_files;
  std::sort(pos_start, log_files.end(), compare_log_files);
  return status;
}

Status DBImpl::RunManualCompaction(ColumnFamilyData* cfd, int input_level,
                                   int output_level, const Slice* begin,
                                   const Slice* end) {
  assert(input_level >= 0);

  InternalKey begin_storage, end_storage;

  ManualCompaction manual;
  manual.cfd = cfd;
  manual.input_level = input_level;
  manual.output_level = output_level;
  manual.done = false;
  manual.in_progress = false;
  // For universal compaction, we enforce every manual compaction to compact
  // all files.
  if (begin == nullptr ||
      cfd->options()->compaction_style == kCompactionStyleUniversal) {
    manual.begin = nullptr;
  } else {
    begin_storage = InternalKey(*begin, kMaxSequenceNumber, kValueTypeForSeek);
    manual.begin = &begin_storage;
  }
  if (end == nullptr ||
      cfd->options()->compaction_style == kCompactionStyleUniversal) {
    manual.end = nullptr;
  } else {
    end_storage = InternalKey(*end, 0, static_cast<ValueType>(0));
    manual.end = &end_storage;
  }

  MutexLock l(&mutex_);

  // When a manual compaction arrives, temporarily disable scheduling of
  // non-manual compactions and wait until the number of scheduled compaction
  // jobs drops to zero. This is needed to ensure that this manual compaction
  // can compact any range of keys/files.
  //
  // bg_manual_only_ is non-zero when at least one thread is inside
  // RunManualCompaction(), i.e. during that time no other compaction will
  // get scheduled (see MaybeScheduleFlushOrCompaction).
  //
  // Note that the following loop doesn't stop more that one thread calling
  // RunManualCompaction() from getting to the second while loop below.
  // However, only one of them will actually schedule compaction, while
  // others will wait on a condition variable until it completes.

  ++bg_manual_only_;
  while (bg_compaction_scheduled_ > 0) {
    Log(options_.info_log,
        "Manual compaction waiting for all other scheduled background "
        "compactions to finish");
    bg_cv_.Wait();
  }

  Log(options_.info_log, "Manual compaction starting");

  while (!manual.done && !shutting_down_.Acquire_Load() && bg_error_.ok()) {
    assert(bg_manual_only_ > 0);
    if (manual_compaction_ != nullptr) {
      // Running either this or some other manual compaction
      bg_cv_.Wait();
    } else {
      manual_compaction_ = &manual;
      MaybeScheduleFlushOrCompaction();
    }
  }

  assert(!manual.in_progress);
  assert(bg_manual_only_ > 0);
  --bg_manual_only_;
  return manual.status;
}

Status DBImpl::TEST_CompactRange(int level, const Slice* begin,
                                 const Slice* end,
                                 ColumnFamilyHandle* column_family) {
  ColumnFamilyData* cfd;
  if (column_family == nullptr) {
    cfd = default_cf_handle_->cfd();
  } else {
    auto cfh = reinterpret_cast<ColumnFamilyHandleImpl*>(column_family);
    cfd = cfh->cfd();
  }
  int output_level =
      (cfd->options()->compaction_style == kCompactionStyleUniversal)
          ? level
          : level + 1;
  return RunManualCompaction(cfd, level, output_level, begin, end);
}

Status DBImpl::FlushMemTable(ColumnFamilyData* cfd,
                             const FlushOptions& options) {
  // nullptr batch means just wait for earlier writes to be done
  Status s = Write(WriteOptions(), nullptr);
  if (s.ok() && options.wait) {
    // Wait until the compaction completes
    s = WaitForFlushMemTable(cfd);
  }
  return s;
}

Status DBImpl::WaitForFlushMemTable(ColumnFamilyData* cfd) {
  Status s;
  // Wait until the compaction completes
  MutexLock l(&mutex_);
  while (cfd->imm()->size() > 0 && bg_error_.ok()) {
    bg_cv_.Wait();
  }
  if (!bg_error_.ok()) {
    s = bg_error_;
  }
  return s;
}

Status DBImpl::TEST_FlushMemTable() {
  return FlushMemTable(default_cf_handle_->cfd(), FlushOptions());
}

Status DBImpl::TEST_WaitForFlushMemTable(ColumnFamilyHandle* column_family) {
  ColumnFamilyData* cfd;
  if (column_family == nullptr) {
    cfd = default_cf_handle_->cfd();
  } else {
    auto cfh = reinterpret_cast<ColumnFamilyHandleImpl*>(column_family);
    cfd = cfh->cfd();
  }
  return WaitForFlushMemTable(cfd);
}

Status DBImpl::TEST_WaitForCompact() {
  // Wait until the compaction completes

  // TODO: a bug here. This function actually does not necessarily
  // wait for compact. It actually waits for scheduled compaction
  // OR flush to finish.

  MutexLock l(&mutex_);
  while ((bg_compaction_scheduled_ || bg_flush_scheduled_) &&
         bg_error_.ok()) {
    bg_cv_.Wait();
  }
  return bg_error_;
}

void DBImpl::MaybeScheduleFlushOrCompaction() {
  mutex_.AssertHeld();
  bg_schedule_needed_ = false;
  if (bg_work_gate_closed_) {
    // gate closed for backgrond work
  } else if (shutting_down_.Acquire_Load()) {
    // DB is being deleted; no more background compactions
  } else {
    bool is_flush_pending = false;
    // no need to refcount since we're under a mutex
    for (auto cfd : *versions_->GetColumnFamilySet()) {
      if (cfd->imm()->IsFlushPending()) {
        is_flush_pending = true;
      }
    }
    if (is_flush_pending) {
      // memtable flush needed
      // max_background_compactions should not be 0, because that means
      // flush will never get executed
      assert(options_.max_background_flushes != 0);
      if (bg_flush_scheduled_ < options_.max_background_flushes) {
        bg_flush_scheduled_++;
        env_->Schedule(&DBImpl::BGWorkFlush, this, Env::Priority::HIGH);
      } else if (options_.max_background_flushes > 0) {
        bg_schedule_needed_ = true;
      }
    }
    bool is_compaction_needed = false;
    // no need to refcount since we're under a mutex
    for (auto cfd : *versions_->GetColumnFamilySet()) {
      if (cfd->current()->NeedsCompaction()) {
        is_compaction_needed = true;
        break;
      }
    }

    // Schedule BGWorkCompaction if there's a compaction pending
    // Do it only if max_background_compactions hasn't been reached and, in case
    // bg_manual_only_ > 0, if it's a manual compaction.
    if ((manual_compaction_ || is_compaction_needed) &&
        (!bg_manual_only_ || manual_compaction_)) {
      if (bg_compaction_scheduled_ < options_.max_background_compactions) {
        bg_compaction_scheduled_++;
        env_->Schedule(&DBImpl::BGWorkCompaction, this, Env::Priority::LOW);
      } else {
        bg_schedule_needed_ = true;
      }
    }
  }
}

void DBImpl::BGWorkFlush(void* db) {
  reinterpret_cast<DBImpl*>(db)->BackgroundCallFlush();
}

void DBImpl::BGWorkCompaction(void* db) {
  reinterpret_cast<DBImpl*>(db)->BackgroundCallCompaction();
}

Status DBImpl::BackgroundFlush(bool* madeProgress,
                               DeletionState& deletion_state,
                               LogBuffer* log_buffer) {
  mutex_.AssertHeld();
  // call_status is failure if at least one flush was a failure. even if
  // flushing one column family reports a failure, we will continue flushing
  // other column families. however, call_status will be a failure in that case.
  Status call_status;
  autovector<ColumnFamilyData*> to_delete;
  // refcounting in iteration
  for (auto cfd : *versions_->GetColumnFamilySet()) {
    cfd->Ref();
    Status flush_status;
    while (flush_status.ok() && cfd->imm()->IsFlushPending()) {
      Log(options_.info_log,
          "BackgroundCallFlush doing FlushMemTableToOutputFile with column "
          "family %u, flush slots available %d",
          cfd->GetID(), options_.max_background_flushes - bg_flush_scheduled_);
      flush_status = FlushMemTableToOutputFile(cfd, madeProgress,
                                               deletion_state, log_buffer);
    }
    if (call_status.ok() && !flush_status.ok()) {
      call_status = flush_status;
    }
    if (cfd->Unref()) {
      to_delete.push_back(cfd);
    }
  }
  for (auto cfd : to_delete) {
    delete cfd;
  }
  return call_status;
}

void DBImpl::BackgroundCallFlush() {
  bool madeProgress = false;
  DeletionState deletion_state(true);
  assert(bg_flush_scheduled_);

  LogBuffer log_buffer(INFO, options_.info_log.get());
  {
    MutexLock l(&mutex_);

    Status s;
    if (!shutting_down_.Acquire_Load()) {
      s = BackgroundFlush(&madeProgress, deletion_state, &log_buffer);
      if (!s.ok()) {
        // Wait a little bit before retrying background compaction in
        // case this is an environmental problem and we do not want to
        // chew up resources for failed compactions for the duration of
        // the problem.
        bg_cv_.SignalAll();  // In case a waiter can proceed despite the error
        Log(options_.info_log, "Waiting after background flush error: %s",
            s.ToString().c_str());
        mutex_.Unlock();
        log_buffer.FlushBufferToLog();
        LogFlush(options_.info_log);
        env_->SleepForMicroseconds(1000000);
        mutex_.Lock();
      }
    }

    // If !s.ok(), this means that Flush failed. In that case, we want
    // to delete all obsolete files and we force FindObsoleteFiles()
    FindObsoleteFiles(deletion_state, !s.ok());
    // delete unnecessary files if any, this is done outside the mutex
    if (deletion_state.HaveSomethingToDelete() || !log_buffer.IsEmpty()) {
      mutex_.Unlock();
      // Have to flush the info logs before bg_flush_scheduled_--
      // because if bg_flush_scheduled_ becomes 0 and the lock is
      // released, the deconstructor of DB can kick in and destroy all the
      // states of DB so info_log might not be available after that point.
      // It also applies to access other states that DB owns.
      log_buffer.FlushBufferToLog();
      if (deletion_state.HaveSomethingToDelete()) {
        PurgeObsoleteFiles(deletion_state);
      }
      mutex_.Lock();
    }

    bg_flush_scheduled_--;
    // Any time the mutex is released After finding the work to do, another
    // thread might execute MaybeScheduleFlushOrCompaction(). It is possible
    // that there is a pending job but it is not scheduled because of the
    // max thread limit.
    if (madeProgress || bg_schedule_needed_) {
      MaybeScheduleFlushOrCompaction();
    }
    bg_cv_.SignalAll();
    // IMPORTANT: there should be no code after calling SignalAll. This call may
    // signal the DB destructor that it's OK to proceed with destruction. In
    // that case, all DB variables will be dealloacated and referencing them
    // will cause trouble.
  }
}


void DBImpl::TEST_PurgeObsoleteteWAL() {
  PurgeObsoleteWALFiles();
}

uint64_t DBImpl::TEST_GetLevel0TotalSize() {
  MutexLock l(&mutex_);
  return default_cf_handle_->cfd()->current()->NumLevelBytes(0);
}

void DBImpl::BackgroundCallCompaction() {
  bool madeProgress = false;
  DeletionState deletion_state(true);

  MaybeDumpStats();
  LogBuffer log_buffer(INFO, options_.info_log.get());
  {
    MutexLock l(&mutex_);
    // Log(options_.info_log, "XXX BG Thread %llx process new work item",
    //     pthread_self());
    assert(bg_compaction_scheduled_);
    Status s;
    if (!shutting_down_.Acquire_Load()) {
      s = BackgroundCompaction(&madeProgress, deletion_state, &log_buffer);
      if (!s.ok()) {
        // Wait a little bit before retrying background compaction in
        // case this is an environmental problem and we do not want to
        // chew up resources for failed compactions for the duration of
        // the problem.
        bg_cv_.SignalAll();  // In case a waiter can proceed despite the error
        mutex_.Unlock();
        log_buffer.FlushBufferToLog();
        Log(options_.info_log, "Waiting after background compaction error: %s",
            s.ToString().c_str());
        LogFlush(options_.info_log);
        env_->SleepForMicroseconds(1000000);
        mutex_.Lock();
      }
    }

    // If !s.ok(), this means that Compaction failed. In that case, we want
    // to delete all obsolete files we might have created and we force
    // FindObsoleteFiles(). This is because deletion_state does not catch
    // all created files if compaction failed.
    FindObsoleteFiles(deletion_state, !s.ok());

    // delete unnecessary files if any, this is done outside the mutex
    if (deletion_state.HaveSomethingToDelete() || !log_buffer.IsEmpty()) {
      mutex_.Unlock();
      // Have to flush the info logs before bg_compaction_scheduled_--
      // because if bg_flush_scheduled_ becomes 0 and the lock is
      // released, the deconstructor of DB can kick in and destroy all the
      // states of DB so info_log might not be available after that point.
      // It also applies to access other states that DB owns.
      log_buffer.FlushBufferToLog();
      if (deletion_state.HaveSomethingToDelete()) {
        PurgeObsoleteFiles(deletion_state);
      }
      mutex_.Lock();
    }

    bg_compaction_scheduled_--;

    MaybeScheduleLogDBDeployStats();

    // Previous compaction may have produced too many files in a level,
    // So reschedule another compaction if we made progress in the
    // last compaction.
    //
    // Also, any time the mutex is released After finding the work to do,
    // another thread might execute MaybeScheduleFlushOrCompaction(). It is
    // possible  that there is a pending job but it is not scheduled because of
    // the max thread limit.
    if (madeProgress || bg_schedule_needed_) {
      MaybeScheduleFlushOrCompaction();
    }
    bg_cv_.SignalAll();
    // IMPORTANT: there should be no code after calling SignalAll. This call may
    // signal the DB destructor that it's OK to proceed with destruction. In
    // that case, all DB variables will be dealloacated and referencing them
    // will cause trouble.
  }
}

Status DBImpl::BackgroundCompaction(bool* madeProgress,
                                    DeletionState& deletion_state,
                                    LogBuffer* log_buffer) {
  *madeProgress = false;
  mutex_.AssertHeld();

  unique_ptr<Compaction> c;
  bool is_manual = (manual_compaction_ != nullptr) &&
                   (manual_compaction_->in_progress == false);
  InternalKey manual_end_storage;
  InternalKey* manual_end = &manual_end_storage;
  if (is_manual) {
    ManualCompaction* m = manual_compaction_;
    m->in_progress = true;
    c.reset(m->cfd->CompactRange(m->input_level, m->output_level, m->begin,
                                 m->end, &manual_end));
    if (!c) {
      m->done = true;
    }
    LogToBuffer(
        log_buffer,
        "Manual compaction from level-%d to level-%d from %s .. %s; will stop "
        "at %s\n",
        m->input_level, m->output_level,
        (m->begin ? m->begin->DebugString().c_str() : "(begin)"),
        (m->end ? m->end->DebugString().c_str() : "(end)"),
        ((m->done || manual_end == nullptr)
             ? "(end)"
             : manual_end->DebugString().c_str()));
  } else {
    // no need to refcount in iteration since it's always under a mutex
    for (auto cfd : *versions_->GetColumnFamilySet()) {
      if (!cfd->options()->disable_auto_compactions) {
        c.reset(cfd->PickCompaction(log_buffer));
        if (c != nullptr) {
          // update statistics
          MeasureTime(options_.statistics.get(), NUM_FILES_IN_SINGLE_COMPACTION,
                      c->inputs(0)->size());
          break;
        }
      }
    }
  }

  Status status;
  if (!c) {
    // Nothing to do
    LogToBuffer(log_buffer, "Compaction nothing to do");
  } else if (!is_manual && c->IsTrivialMove()) {
    // Move file to next level
    assert(c->num_input_files(0) == 1);
    FileMetaData* f = c->input(0, 0);
    c->edit()->DeleteFile(c->level(), f->number);
    c->edit()->AddFile(c->level() + 1, f->number, f->file_size,
                       f->smallest, f->largest,
                       f->smallest_seqno, f->largest_seqno);
    status = versions_->LogAndApply(c->column_family_data(), c->edit(), &mutex_,
                                    db_directory_.get());
    InstallSuperVersion(c->column_family_data(), deletion_state);
    if (options_.allow_thread_local) {
      c->column_family_data()->ResetThreadLocalSuperVersions();
    }

    Version::LevelSummaryStorage tmp;
    LogToBuffer(log_buffer, "Moved #%lld to level-%d %lld bytes %s: %s\n",
        static_cast<unsigned long long>(f->number), c->level() + 1,
        static_cast<unsigned long long>(f->file_size),
        status.ToString().c_str(), c->input_version()->LevelSummary(&tmp));
    c->ReleaseCompactionFiles(status);
    *madeProgress = true;
  } else {
    MaybeScheduleFlushOrCompaction(); // do more compaction work in parallel.
    CompactionState* compact = new CompactionState(c.get());
    status = DoCompactionWork(compact, deletion_state, log_buffer);
    CleanupCompaction(compact, status);
    c->ReleaseCompactionFiles(status);
    c->ReleaseInputs();
    *madeProgress = true;
  }
  c.reset();

  if (status.ok()) {
    // Done
  } else if (shutting_down_.Acquire_Load()) {
    // Ignore compaction errors found during shutting down
  } else {
    Log(WARN, options_.info_log, "Compaction error: %s",
        status.ToString().c_str());
    if (options_.paranoid_checks && bg_error_.ok()) {
      bg_error_ = status;
    }
  }

  if (is_manual) {
    ManualCompaction* m = manual_compaction_;
    if (!status.ok()) {
      m->status = status;
      m->done = true;
    }
    // For universal compaction:
    //   Because universal compaction always happens at level 0, so one
    //   compaction will pick up all overlapped files. No files will be
    //   filtered out due to size limit and left for a successive compaction.
    //   So we can safely conclude the current compaction.
    //
    //   Also note that, if we don't stop here, then the current compaction
    //   writes a new file back to level 0, which will be used in successive
    //   compaction. Hence the manual compaction will never finish.
    //
    // Stop the compaction if manual_end points to nullptr -- this means
    // that we compacted the whole range. manual_end should always point
    // to nullptr in case of universal compaction
    if (manual_end == nullptr) {
      m->done = true;
    }
    if (!m->done) {
      // We only compacted part of the requested range.  Update *m
      // to the range that is left to be compacted.
      // Universal compaction should always compact the whole range
      assert(m->cfd->options()->compaction_style != kCompactionStyleUniversal);
      m->tmp_storage = *manual_end;
      m->begin = &m->tmp_storage;
    }
    m->in_progress = false; // not being processed anymore
    manual_compaction_ = nullptr;
  }
  return status;
}

void DBImpl::CleanupCompaction(CompactionState* compact, Status status) {
  mutex_.AssertHeld();
  if (compact->builder != nullptr) {
    // May happen if we get a shutdown call in the middle of compaction
    compact->builder->Abandon();
    compact->builder.reset();
  } else {
    assert(compact->outfile == nullptr);
  }
  for (size_t i = 0; i < compact->outputs.size(); i++) {
    const CompactionState::Output& out = compact->outputs[i];
    pending_outputs_.erase(out.number);

    // If this file was inserted into the table cache then remove
    // them here because this compaction was not committed.
    if (!status.ok()) {
      TableCache::Evict(table_cache_.get(), out.number);
    }
  }
  delete compact;
}

// Allocate the file numbers for the output file. We allocate as
// many output file numbers as there are files in level+1 (at least one)
// Insert them into pending_outputs so that they do not get deleted.
void DBImpl::AllocateCompactionOutputFileNumbers(CompactionState* compact) {
  mutex_.AssertHeld();
  assert(compact != nullptr);
  assert(compact->builder == nullptr);
  int filesNeeded = compact->compaction->num_input_files(1);
  for (int i = 0; i < std::max(filesNeeded, 1); i++) {
    uint64_t file_number = versions_->NewFileNumber();
    pending_outputs_.insert(file_number);
    compact->allocated_file_numbers.push_back(file_number);
  }
}

// Frees up unused file number.
void DBImpl::ReleaseCompactionUnusedFileNumbers(CompactionState* compact) {
  mutex_.AssertHeld();
  for (const auto file_number : compact->allocated_file_numbers) {
    pending_outputs_.erase(file_number);
    // Log(options_.info_log, "XXX releasing unused file num %d", file_number);
  }
}

Status DBImpl::OpenCompactionOutputFile(CompactionState* compact) {
  assert(compact != nullptr);
  assert(compact->builder == nullptr);
  uint64_t file_number;
  // If we have not yet exhausted the pre-allocated file numbers,
  // then use the one from the front. Otherwise, we have to acquire
  // the heavyweight lock and allocate a new file number.
  if (!compact->allocated_file_numbers.empty()) {
    file_number = compact->allocated_file_numbers.front();
    compact->allocated_file_numbers.pop_front();
  } else {
    mutex_.Lock();
    file_number = versions_->NewFileNumber();
    pending_outputs_.insert(file_number);
    mutex_.Unlock();
  }
  CompactionState::Output out;
  out.number = file_number;
  out.smallest.Clear();
  out.largest.Clear();
  out.smallest_seqno = out.largest_seqno = 0;
  compact->outputs.push_back(out);

  // Make the output file
  std::string fname = TableFileName(dbname_, file_number);
  Status s = env_->NewWritableFile(fname, &compact->outfile, storage_options_);

  if (s.ok()) {
    // Over-estimate slightly so we don't end up just barely crossing
    // the threshold.
    ColumnFamilyData* cfd = compact->compaction->column_family_data();
    compact->outfile->SetPreallocationBlockSize(
        1.1 * cfd->compaction_picker()->MaxFileSizeForLevel(
                  compact->compaction->output_level()));

    CompressionType compression_type =
        GetCompressionType(*cfd->options(), compact->compaction->output_level(),
                           compact->compaction->enable_compression());

    compact->builder.reset(
        NewTableBuilder(*cfd->options(), cfd->internal_comparator(),
                        compact->outfile.get(), compression_type));
  }
  LogFlush(options_.info_log);
  return s;
}

Status DBImpl::FinishCompactionOutputFile(CompactionState* compact,
                                          Iterator* input) {
  assert(compact != nullptr);
  assert(compact->outfile);
  assert(compact->builder != nullptr);

  const uint64_t output_number = compact->current_output()->number;
  assert(output_number != 0);

  // Check for iterator errors
  Status s = input->status();
  const uint64_t current_entries = compact->builder->NumEntries();
  if (s.ok()) {
    s = compact->builder->Finish();
  } else {
    compact->builder->Abandon();
  }
  const uint64_t current_bytes = compact->builder->FileSize();
  compact->current_output()->file_size = current_bytes;
  compact->total_bytes += current_bytes;
  compact->builder.reset();

  // Finish and check for file errors
  if (s.ok() && !options_.disableDataSync) {
    if (options_.use_fsync) {
      StopWatch sw(env_, options_.statistics.get(),
                   COMPACTION_OUTFILE_SYNC_MICROS, false);
      s = compact->outfile->Fsync();
    } else {
      StopWatch sw(env_, options_.statistics.get(),
                   COMPACTION_OUTFILE_SYNC_MICROS, false);
      s = compact->outfile->Sync();
    }
  }
  if (s.ok()) {
    s = compact->outfile->Close();
  }
  compact->outfile.reset();

  if (s.ok() && current_entries > 0) {
    // Verify that the table is usable
    ColumnFamilyData* cfd = compact->compaction->column_family_data();
    FileMetaData meta(output_number, current_bytes);
    Iterator* iter = cfd->table_cache()->NewIterator(
        ReadOptions(), storage_options_, cfd->internal_comparator(), meta);
    s = iter->status();
    delete iter;
    if (s.ok()) {
      Log(options_.info_log,
          "Generated table #%lu: %lu keys, %lu bytes",
          (unsigned long) output_number,
          (unsigned long) current_entries,
          (unsigned long) current_bytes);
    }
  }
  return s;
}


Status DBImpl::InstallCompactionResults(CompactionState* compact) {
  mutex_.AssertHeld();

  // paranoia: verify that the files that we started with
  // still exist in the current version and in the same original level.
  // This ensures that a concurrent compaction did not erroneously
  // pick the same files to compact.
  if (!versions_->VerifyCompactionFileConsistency(compact->compaction)) {
    Log(options_.info_log,  "Compaction %d@%d + %d@%d files aborted",
      compact->compaction->num_input_files(0),
      compact->compaction->level(),
      compact->compaction->num_input_files(1),
      compact->compaction->output_level());
    return Status::Corruption("Compaction input files inconsistent");
  }

  Log(options_.info_log,  "Compacted %d@%d + %d@%d files => %lld bytes",
      compact->compaction->num_input_files(0),
      compact->compaction->level(),
      compact->compaction->num_input_files(1),
      compact->compaction->output_level(),
      static_cast<long long>(compact->total_bytes));

  // Add compaction outputs
  compact->compaction->AddInputDeletions(compact->compaction->edit());
  for (size_t i = 0; i < compact->outputs.size(); i++) {
    const CompactionState::Output& out = compact->outputs[i];
    compact->compaction->edit()->AddFile(
        compact->compaction->output_level(), out.number, out.file_size,
        out.smallest, out.largest, out.smallest_seqno, out.largest_seqno);
  }
  return versions_->LogAndApply(compact->compaction->column_family_data(),
                                compact->compaction->edit(), &mutex_,
                                db_directory_.get());
}

//
// Given a sequence number, return the sequence number of the
// earliest snapshot that this sequence number is visible in.
// The snapshots themselves are arranged in ascending order of
// sequence numbers.
// Employ a sequential search because the total number of
// snapshots are typically small.
inline SequenceNumber DBImpl::findEarliestVisibleSnapshot(
  SequenceNumber in, std::vector<SequenceNumber>& snapshots,
  SequenceNumber* prev_snapshot) {
  SequenceNumber prev __attribute__((unused)) = 0;
  for (const auto cur : snapshots) {
    assert(prev <= cur);
    if (cur >= in) {
      *prev_snapshot = prev;
      return cur;
    }
    prev = cur; // assignment
    assert(prev);
  }
  Log(options_.info_log,
      "Looking for seqid %lu but maxseqid is %lu",
      (unsigned long)in,
      (unsigned long)snapshots[snapshots.size()-1]);
  assert(0);
  return 0;
}

Status DBImpl::DoCompactionWork(CompactionState* compact,
                                DeletionState& deletion_state,
                                LogBuffer* log_buffer) {
  assert(compact);
  int64_t imm_micros = 0;  // Micros spent doing imm_ compactions
  ColumnFamilyData* cfd = compact->compaction->column_family_data();
  Log(options_.info_log,
      "[CF %u] Compacting %d@%d + %d@%d files, score %.2f slots available %d",
      cfd->GetID(), compact->compaction->num_input_files(0),
      compact->compaction->level(), compact->compaction->num_input_files(1),
      compact->compaction->output_level(), compact->compaction->score(),
      options_.max_background_compactions - bg_compaction_scheduled_);
  char scratch[2345];
  compact->compaction->Summary(scratch, sizeof(scratch));
  Log(options_.info_log, "Compaction start summary: %s\n", scratch);

  assert(compact->compaction->input_version()->NumLevelFiles(
             compact->compaction->level()) > 0);
  assert(compact->builder == nullptr);
  assert(!compact->outfile);

  SequenceNumber visible_at_tip = 0;
  SequenceNumber earliest_snapshot;
  SequenceNumber latest_snapshot = 0;
  snapshots_.getAll(compact->existing_snapshots);
  if (compact->existing_snapshots.size() == 0) {
    // optimize for fast path if there are no snapshots
    visible_at_tip = versions_->LastSequence();
    earliest_snapshot = visible_at_tip;
  } else {
    latest_snapshot = compact->existing_snapshots.back();
    // Add the current seqno as the 'latest' virtual
    // snapshot to the end of this list.
    compact->existing_snapshots.push_back(versions_->LastSequence());
    earliest_snapshot = compact->existing_snapshots[0];
  }

  // Is this compaction producing files at the bottommost level?
  bool bottommost_level = compact->compaction->BottomMostLevel();

  // Allocate the output file numbers before we release the lock
  AllocateCompactionOutputFileNumbers(compact);

  // Release mutex while we're actually doing the compaction work
  mutex_.Unlock();
  // flush log buffer immediately after releasing the mutex
  log_buffer->FlushBufferToLog();

  const uint64_t start_micros = env_->NowMicros();
  unique_ptr<Iterator> input(versions_->MakeInputIterator(compact->compaction));
  input->SeekToFirst();
  Status status;
  ParsedInternalKey ikey;
  std::string current_user_key;
  bool has_current_user_key = false;
  SequenceNumber last_sequence_for_key __attribute__((unused)) =
    kMaxSequenceNumber;
  SequenceNumber visible_in_snapshot = kMaxSequenceNumber;
  std::string compaction_filter_value;
  std::vector<char> delete_key; // for compaction filter
  MergeHelper merge(
      cfd->user_comparator(), cfd->options()->merge_operator.get(),
      options_.info_log.get(), false /* internal key corruption is expected */);
  auto compaction_filter = cfd->options()->compaction_filter;
  std::unique_ptr<CompactionFilter> compaction_filter_from_factory = nullptr;
  if (!compaction_filter) {
    auto context = compact->GetFilterContext();
    compaction_filter_from_factory =
        cfd->options()->compaction_filter_factory->CreateCompactionFilter(
            context);
    compaction_filter = compaction_filter_from_factory.get();
  }

  while (input->Valid() && !shutting_down_.Acquire_Load() &&
         !cfd->IsDropped()) {
    Slice key = input->key();
    Slice value = input->value();

    if (compact->compaction->ShouldStopBefore(key) &&
        compact->builder != nullptr) {
      status = FinishCompactionOutputFile(compact, input.get());
      if (!status.ok()) {
        break;
      }
    }

    // Handle key/value, add to state, etc.
    bool drop = false;
    bool current_entry_is_merging = false;
    if (!ParseInternalKey(key, &ikey)) {
      // Do not hide error keys
      // TODO: error key stays in db forever? Figure out the intention/rationale
      // v10 error v8 : we cannot hide v8 even though it's pretty obvious.
      current_user_key.clear();
      has_current_user_key = false;
      last_sequence_for_key = kMaxSequenceNumber;
      visible_in_snapshot = kMaxSequenceNumber;
    } else {
      if (!has_current_user_key ||
          cfd->user_comparator()->Compare(ikey.user_key,
                                          Slice(current_user_key)) != 0) {
        // First occurrence of this user key
        current_user_key.assign(ikey.user_key.data(), ikey.user_key.size());
        has_current_user_key = true;
        last_sequence_for_key = kMaxSequenceNumber;
        visible_in_snapshot = kMaxSequenceNumber;

        // apply the compaction filter to the first occurrence of the user key
        if (compaction_filter &&
            ikey.type == kTypeValue &&
            (visible_at_tip || ikey.sequence > latest_snapshot)) {
          // If the user has specified a compaction filter and the sequence
          // number is greater than any external snapshot, then invoke the
          // filter.
          // If the return value of the compaction filter is true, replace
          // the entry with a delete marker.
          bool value_changed = false;
          compaction_filter_value.clear();
          bool to_delete = compaction_filter->Filter(
              compact->compaction->level(), ikey.user_key, value,
              &compaction_filter_value, &value_changed);
          if (to_delete) {
            // make a copy of the original key
            delete_key.assign(key.data(), key.data() + key.size());
            // convert it to a delete
            UpdateInternalKey(&delete_key[0], delete_key.size(),
                              ikey.sequence, kTypeDeletion);
            // anchor the key again
            key = Slice(&delete_key[0], delete_key.size());
            // needed because ikey is backed by key
            ParseInternalKey(key, &ikey);
            // no value associated with delete
            value.clear();
            RecordTick(options_.statistics.get(), COMPACTION_KEY_DROP_USER);
          } else if (value_changed) {
            value = compaction_filter_value;
          }
        }
      }

      // If there are no snapshots, then this kv affect visibility at tip.
      // Otherwise, search though all existing snapshots to find
      // the earlist snapshot that is affected by this kv.
      SequenceNumber prev_snapshot = 0; // 0 means no previous snapshot
      SequenceNumber visible = visible_at_tip ?
        visible_at_tip :
        findEarliestVisibleSnapshot(ikey.sequence,
                                    compact->existing_snapshots,
                                    &prev_snapshot);

      if (visible_in_snapshot == visible) {
        // If the earliest snapshot is which this key is visible in
        // is the same as the visibily of a previous instance of the
        // same key, then this kv is not visible in any snapshot.
        // Hidden by an newer entry for same user key
        // TODO: why not > ?
        assert(last_sequence_for_key >= ikey.sequence);
        drop = true;    // (A)
        RecordTick(options_.statistics.get(), COMPACTION_KEY_DROP_NEWER_ENTRY);
      } else if (ikey.type == kTypeDeletion &&
                 ikey.sequence <= earliest_snapshot &&
                 compact->compaction->IsBaseLevelForKey(ikey.user_key)) {
        // For this user key:
        // (1) there is no data in higher levels
        // (2) data in lower levels will have larger sequence numbers
        // (3) data in layers that are being compacted here and have
        //     smaller sequence numbers will be dropped in the next
        //     few iterations of this loop (by rule (A) above).
        // Therefore this deletion marker is obsolete and can be dropped.
        drop = true;
        RecordTick(options_.statistics.get(), COMPACTION_KEY_DROP_OBSOLETE);
      } else if (ikey.type == kTypeMerge) {
        // We know the merge type entry is not hidden, otherwise we would
        // have hit (A)
        // We encapsulate the merge related state machine in a different
        // object to minimize change to the existing flow. Turn out this
        // logic could also be nicely re-used for memtable flush purge
        // optimization in BuildTable.
        merge.MergeUntil(input.get(), prev_snapshot, bottommost_level,
                         options_.statistics.get());
        current_entry_is_merging = true;
        if (merge.IsSuccess()) {
          // Successfully found Put/Delete/(end-of-key-range) while merging
          // Get the merge result
          key = merge.key();
          ParseInternalKey(key, &ikey);
          value = merge.value();
        } else {
          // Did not find a Put/Delete/(end-of-key-range) while merging
          // We now have some stack of merge operands to write out.
          // NOTE: key,value, and ikey are now referring to old entries.
          //       These will be correctly set below.
          assert(!merge.keys().empty());
          assert(merge.keys().size() == merge.values().size());

          // Hack to make sure last_sequence_for_key is correct
          ParseInternalKey(merge.keys().front(), &ikey);
        }
      }

      last_sequence_for_key = ikey.sequence;
      visible_in_snapshot = visible;
    }
#if 0
    Log(options_.info_log,
        "  Compact: %s, seq %d, type: %d %d, drop: %d, is_base: %d, "
        "%d smallest_snapshot: %d level: %d bottommost %d",
        ikey.user_key.ToString().c_str(),
        (int)ikey.sequence, ikey.type, kTypeValue, drop,
        compact->compaction->IsBaseLevelForKey(ikey.user_key),
        (int)last_sequence_for_key, (int)earliest_snapshot,
        compact->compaction->level(), bottommost_level);
#endif

    if (!drop) {
      // We may write a single key (e.g.: for Put/Delete or successful merge).
      // Or we may instead have to write a sequence/list of keys.
      // We have to write a sequence iff we have an unsuccessful merge
      bool has_merge_list = current_entry_is_merging && !merge.IsSuccess();
      const std::deque<std::string>* keys = nullptr;
      const std::deque<std::string>* values = nullptr;
      std::deque<std::string>::const_reverse_iterator key_iter;
      std::deque<std::string>::const_reverse_iterator value_iter;
      if (has_merge_list) {
        keys = &merge.keys();
        values = &merge.values();
        key_iter = keys->rbegin();    // The back (*rbegin()) is the first key
        value_iter = values->rbegin();

        key = Slice(*key_iter);
        value = Slice(*value_iter);
      }

      // If we have a list of keys to write, traverse the list.
      // If we have a single key to write, simply write that key.
      while (true) {
        // Invariant: key,value,ikey will always be the next entry to write
        char* kptr = (char*)key.data();
        std::string kstr;

        // Zeroing out the sequence number leads to better compression.
        // If this is the bottommost level (no files in lower levels)
        // and the earliest snapshot is larger than this seqno
        // then we can squash the seqno to zero.
        if (bottommost_level && ikey.sequence < earliest_snapshot &&
            ikey.type != kTypeMerge) {
          assert(ikey.type != kTypeDeletion);
          // make a copy because updating in place would cause problems
          // with the priority queue that is managing the input key iterator
          kstr.assign(key.data(), key.size());
          kptr = (char *)kstr.c_str();
          UpdateInternalKey(kptr, key.size(), (uint64_t)0, ikey.type);
        }

        Slice newkey(kptr, key.size());
        assert((key.clear(), 1)); // we do not need 'key' anymore

        // Open output file if necessary
        if (compact->builder == nullptr) {
          status = OpenCompactionOutputFile(compact);
          if (!status.ok()) {
            break;
          }
        }

        SequenceNumber seqno = GetInternalKeySeqno(newkey);
        if (compact->builder->NumEntries() == 0) {
          compact->current_output()->smallest.DecodeFrom(newkey);
          compact->current_output()->smallest_seqno = seqno;
        } else {
          compact->current_output()->smallest_seqno =
            std::min(compact->current_output()->smallest_seqno, seqno);
        }
        compact->current_output()->largest.DecodeFrom(newkey);
        compact->builder->Add(newkey, value);
        compact->current_output()->largest_seqno =
          std::max(compact->current_output()->largest_seqno, seqno);

        // Close output file if it is big enough
        if (compact->builder->FileSize() >=
            compact->compaction->MaxOutputFileSize()) {
          status = FinishCompactionOutputFile(compact, input.get());
          if (!status.ok()) {
            break;
          }
        }

        // If we have a list of entries, move to next element
        // If we only had one entry, then break the loop.
        if (has_merge_list) {
          ++key_iter;
          ++value_iter;

          // If at end of list
          if (key_iter == keys->rend() || value_iter == values->rend()) {
            // Sanity Check: if one ends, then both end
            assert(key_iter == keys->rend() && value_iter == values->rend());
            break;
          }

          // Otherwise not at end of list. Update key, value, and ikey.
          key = Slice(*key_iter);
          value = Slice(*value_iter);
          ParseInternalKey(key, &ikey);

        } else{
          // Only had one item to begin with (Put/Delete)
          break;
        }
      }
    }

    // MergeUntil has moved input to the next entry
    if (!current_entry_is_merging) {
      input->Next();
    }
  }

  if (status.ok() && (shutting_down_.Acquire_Load() || cfd->IsDropped())) {
    status = Status::ShutdownInProgress(
        "Database shutdown started during compaction");
  }
  if (status.ok() && compact->builder != nullptr) {
    status = FinishCompactionOutputFile(compact, input.get());
  }
  if (status.ok()) {
    status = input->status();
  }
  input.reset();

  if (!options_.disableDataSync) {
    db_directory_->Fsync();
  }

  InternalStats::CompactionStats stats;
  stats.micros = env_->NowMicros() - start_micros - imm_micros;
  MeasureTime(options_.statistics.get(), COMPACTION_TIME, stats.micros);
  stats.files_in_leveln = compact->compaction->num_input_files(0);
  stats.files_in_levelnp1 = compact->compaction->num_input_files(1);

  int num_output_files = compact->outputs.size();
  if (compact->builder != nullptr) {
    // An error occurred so ignore the last output.
    assert(num_output_files > 0);
    --num_output_files;
  }
  stats.files_out_levelnp1 = num_output_files;

  for (int i = 0; i < compact->compaction->num_input_files(0); i++) {
    stats.bytes_readn += compact->compaction->input(0, i)->file_size;
    RecordTick(options_.statistics.get(), COMPACT_READ_BYTES,
               compact->compaction->input(0, i)->file_size);
  }

  for (int i = 0; i < compact->compaction->num_input_files(1); i++) {
    stats.bytes_readnp1 += compact->compaction->input(1, i)->file_size;
    RecordTick(options_.statistics.get(), COMPACT_READ_BYTES,
               compact->compaction->input(1, i)->file_size);
  }

  for (int i = 0; i < num_output_files; i++) {
    stats.bytes_written += compact->outputs[i].file_size;
    RecordTick(options_.statistics.get(), COMPACT_WRITE_BYTES,
               compact->outputs[i].file_size);
  }

  LogFlush(options_.info_log);
  mutex_.Lock();
  cfd->internal_stats()->AddCompactionStats(compact->compaction->output_level(),
                                            stats);

  // if there were any unused file number (mostly in case of
  // compaction error), free up the entry from pending_putputs
  ReleaseCompactionUnusedFileNumbers(compact);

  if (status.ok()) {
    status = InstallCompactionResults(compact);
    InstallSuperVersion(cfd, deletion_state);
  }
  Version::LevelSummaryStorage tmp;
  Log(options_.info_log,
      "compacted to: %s, %.1f MB/sec, level %d, files in(%d, %d) out(%d) "
      "MB in(%.1f, %.1f) out(%.1f), read-write-amplify(%.1f) "
      "write-amplify(%.1f) %s\n",
      cfd->current()->LevelSummary(&tmp),
      (stats.bytes_readn + stats.bytes_readnp1 + stats.bytes_written) /
          (double)stats.micros,
      compact->compaction->output_level(), stats.files_in_leveln,
      stats.files_in_levelnp1, stats.files_out_levelnp1,
      stats.bytes_readn / 1048576.0, stats.bytes_readnp1 / 1048576.0,
      stats.bytes_written / 1048576.0,
      (stats.bytes_written + stats.bytes_readnp1 + stats.bytes_readn) /
          (double)stats.bytes_readn,
      stats.bytes_written / (double)stats.bytes_readn,
      status.ToString().c_str());

  return status;
}

namespace {
struct IterState {
  IterState(DBImpl* db, port::Mutex* mu, SuperVersion* super_version)
      : db(db), mu(mu), super_version(super_version) {}

  DBImpl* db;
  port::Mutex* mu;
  SuperVersion* super_version;
};

static void CleanupIteratorState(void* arg1, void* arg2) {
  IterState* state = reinterpret_cast<IterState*>(arg1);

  bool need_cleanup = state->super_version->Unref();
  if (need_cleanup) {
    DBImpl::DeletionState deletion_state;

    state->mu->Lock();
    state->super_version->Cleanup();
    state->db->FindObsoleteFiles(deletion_state, false, true);
    state->mu->Unlock();

    delete state->super_version;
    if (deletion_state.HaveSomethingToDelete()) {
      state->db->PurgeObsoleteFiles(deletion_state);
    }
  }

  delete state;
}
}  // namespace

Iterator* DBImpl::NewInternalIterator(const ReadOptions& options,
                                      ColumnFamilyData* cfd,
                                      SuperVersion* super_version) {
  std::vector<Iterator*> iterator_list;
  // Collect iterator for mutable mem
  iterator_list.push_back(super_version->mem->NewIterator(options));
  // Collect all needed child iterators for immutable memtables
  super_version->imm->AddIterators(options, &iterator_list);
  // Collect iterators for files in L0 - Ln
  super_version->current->AddIterators(options, storage_options_,
                                       &iterator_list);
  Iterator* internal_iter =
      NewMergingIterator(env_, &cfd->internal_comparator(), &iterator_list[0],
                         iterator_list.size());

  IterState* cleanup = new IterState(this, &mutex_, super_version);
  internal_iter->RegisterCleanup(CleanupIteratorState, cleanup, nullptr);

  return internal_iter;
}

ColumnFamilyHandle* DBImpl::DefaultColumnFamily() const {
  return default_cf_handle_;
}

Iterator* DBImpl::TEST_NewInternalIterator(ColumnFamilyHandle* column_family) {
  ColumnFamilyData* cfd;
  if (column_family == nullptr) {
    cfd = default_cf_handle_->cfd();
  } else {
    auto cfh = reinterpret_cast<ColumnFamilyHandleImpl*>(column_family);
    cfd = cfh->cfd();
  }

  mutex_.Lock();
  SuperVersion* super_version = cfd->GetSuperVersion()->Ref();
  mutex_.Unlock();
  ReadOptions roptions;
  roptions.prefix_seek = true;
  return NewInternalIterator(roptions, cfd, super_version);
}

std::pair<Iterator*, Iterator*> DBImpl::GetTailingIteratorPair(
    const ReadOptions& options, ColumnFamilyData* cfd,
    uint64_t* superversion_number) {

  mutex_.Lock();
  SuperVersion* super_version = cfd->GetSuperVersion()->Ref();
  if (superversion_number != nullptr) {
    *superversion_number = cfd->GetSuperVersionNumber();
  }
  mutex_.Unlock();

  Iterator* mutable_iter = super_version->mem->NewIterator(options);
  // create a DBIter that only uses memtable content; see NewIterator()
  mutable_iter =
      NewDBIterator(&dbname_, env_, *cfd->options(), cfd->user_comparator(),
                    mutable_iter, kMaxSequenceNumber);

  std::vector<Iterator*> list;
  super_version->imm->AddIterators(options, &list);
  super_version->current->AddIterators(options, storage_options_, &list);
  Iterator* immutable_iter = NewMergingIterator(
      env_, &cfd->internal_comparator(), &list[0], list.size());

  // create a DBIter that only uses memtable content; see NewIterator()
  immutable_iter =
      NewDBIterator(&dbname_, env_, *cfd->options(), cfd->user_comparator(),
                    immutable_iter, kMaxSequenceNumber);

  // register cleanups
  mutable_iter->RegisterCleanup(CleanupIteratorState,
    new IterState(this, &mutex_, super_version), nullptr);

  // bump the ref one more time since it will be Unref'ed twice
  immutable_iter->RegisterCleanup(CleanupIteratorState,
    new IterState(this, &mutex_, super_version->Ref()), nullptr);

  return std::make_pair(mutable_iter, immutable_iter);
}

int64_t DBImpl::TEST_MaxNextLevelOverlappingBytes(
    ColumnFamilyHandle* column_family) {
  ColumnFamilyData* cfd;
  if (column_family == nullptr) {
    cfd = default_cf_handle_->cfd();
  } else {
    auto cfh = reinterpret_cast<ColumnFamilyHandleImpl*>(column_family);
    cfd = cfh->cfd();
  }
  MutexLock l(&mutex_);
  return cfd->current()->MaxNextLevelOverlappingBytes();
}

Status DBImpl::Get(const ReadOptions& options,
                   ColumnFamilyHandle* column_family, const Slice& key,
                   std::string* value) {
  return GetImpl(options, column_family, key, value);
}

// DeletionState gets created and destructed outside of the lock -- we
// use this convinently to:
// * malloc one SuperVersion() outside of the lock -- new_superversion
// * delete SuperVersion()s outside of the lock -- superversions_to_free
//
// However, if InstallSuperVersion() gets called twice with the same,
// deletion_state, we can't reuse the SuperVersion() that got malloced because
// first call already used it. In that rare case, we take a hit and create a
// new SuperVersion() inside of the mutex. We do similar thing
// for superversion_to_free
void DBImpl::InstallSuperVersion(ColumnFamilyData* cfd,
                                 DeletionState& deletion_state) {
  mutex_.AssertHeld();
  // if new_superversion == nullptr, it means somebody already used it
  SuperVersion* new_superversion =
    (deletion_state.new_superversion != nullptr) ?
    deletion_state.new_superversion : new SuperVersion();
  SuperVersion* old_superversion =
      cfd->InstallSuperVersion(new_superversion, &mutex_);
  deletion_state.new_superversion = nullptr;
  deletion_state.superversions_to_free.push_back(old_superversion);
  // Reset SuperVersions cached in thread local storage
  if (options_.allow_thread_local) {
    cfd->ResetThreadLocalSuperVersions();
  }
}

Status DBImpl::GetImpl(const ReadOptions& options,
                       ColumnFamilyHandle* column_family, const Slice& key,
                       std::string* value, bool* value_found) {
  StopWatch sw(env_, options_.statistics.get(), DB_GET, false);
  StopWatchNano snapshot_timer(env_, false);
  StartPerfTimer(&snapshot_timer);

  auto cfh = reinterpret_cast<ColumnFamilyHandleImpl*>(column_family);
  auto cfd = cfh->cfd();

  SequenceNumber snapshot;
  if (options.snapshot != nullptr) {
    snapshot = reinterpret_cast<const SnapshotImpl*>(options.snapshot)->number_;
  } else {
    snapshot = versions_->LastSequence();
  }

  // Acquire SuperVersion
  SuperVersion* sv = nullptr;
  ThreadLocalPtr* thread_local_sv = nullptr;
  if (LIKELY(options_.allow_thread_local)) {
    // The SuperVersion is cached in thread local storage to avoid acquiring
    // mutex when SuperVersion does not change since the last use. When a new
    // SuperVersion is installed, the compaction or flush thread cleans up
    // cached SuperVersion in all existing thread local storage. To avoid
    // acquiring mutex for this operation, we use atomic Swap() on the thread
    // local pointer to guarantee exclusive access. If the thread local pointer
    // is being used while a new SuperVersion is installed, the cached
    // SuperVersion can become stale. In that case, the background thread would
    // have swapped in kSVObsolete. We re-check the value at the end of
    // Get, with an atomic compare and swap. The superversion will be released
    // if detected to be stale.
    thread_local_sv = cfd->GetThreadLocalSuperVersion();
    void* ptr = thread_local_sv->Swap(SuperVersion::kSVInUse);
    // Invariant:
    // (1) Scrape (always) installs kSVObsolete in ThreadLocal storage
    // (2) the Swap above (always) installs kSVInUse, ThreadLocal storage
    // should only keep kSVInUse during a GetImpl.
    assert(ptr != SuperVersion::kSVInUse);
    sv = static_cast<SuperVersion*>(ptr);
    if (sv == SuperVersion::kSVObsolete ||
        sv->version_number != cfd->GetSuperVersionNumber()) {
      RecordTick(options_.statistics.get(), NUMBER_SUPERVERSION_ACQUIRES);
      SuperVersion* sv_to_delete = nullptr;

      if (sv && sv->Unref()) {
        RecordTick(options_.statistics.get(), NUMBER_SUPERVERSION_CLEANUPS);
        mutex_.Lock();
        // TODO underlying resources held by superversion (sst files) might
        // not be released until the next background job.
        sv->Cleanup();
        sv_to_delete = sv;
      } else {
        mutex_.Lock();
      }
      sv = cfd->GetSuperVersion()->Ref();
      mutex_.Unlock();

      delete sv_to_delete;
    }
  } else {
    mutex_.Lock();
    sv = cfd->GetSuperVersion()->Ref();
    mutex_.Unlock();
  }

  bool have_stat_update = false;
  Version::GetStats stats;

  // Prepare to store a list of merge operations if merge occurs.
  MergeContext merge_context;

  Status s;
  // First look in the memtable, then in the immutable memtable (if any).
  // s is both in/out. When in, s could either be OK or MergeInProgress.
  // merge_operands will contain the sequence of merges in the latter case.
  LookupKey lkey(key, snapshot);
  BumpPerfTime(&perf_context.get_snapshot_time, &snapshot_timer);
  if (sv->mem->Get(lkey, value, &s, merge_context, *cfd->options())) {
    // Done
    RecordTick(options_.statistics.get(), MEMTABLE_HIT);
  } else if (sv->imm->Get(lkey, value, &s, merge_context, *cfd->options())) {
    // Done
    RecordTick(options_.statistics.get(), MEMTABLE_HIT);
  } else {
    // Done
    StopWatchNano from_files_timer(env_, false);
    StartPerfTimer(&from_files_timer);

    sv->current->Get(options, lkey, value, &s, &merge_context, &stats,
                     *cfd->options(), value_found);
    have_stat_update = true;
    BumpPerfTime(&perf_context.get_from_output_files_time, &from_files_timer);
    RecordTick(options_.statistics.get(), MEMTABLE_MISS);
  }

  StopWatchNano post_process_timer(env_, false);
  StartPerfTimer(&post_process_timer);

  if (!cfd->options()->disable_seek_compaction && have_stat_update) {
    mutex_.Lock();
    if (sv->current->UpdateStats(stats)) {
      MaybeScheduleFlushOrCompaction();
    }
    mutex_.Unlock();
  }

  bool unref_sv = true;
  if (LIKELY(options_.allow_thread_local)) {
    // Put the SuperVersion back
    void* expected = SuperVersion::kSVInUse;
    if (thread_local_sv->CompareAndSwap(static_cast<void*>(sv), expected)) {
      // When we see kSVInUse in the ThreadLocal, we are sure ThreadLocal
      // storage has not been altered and no Scrape has happend. The
      // SuperVersion is still current.
      unref_sv = false;
    } else {
      // ThreadLocal scrape happened in the process of this GetImpl call (after
      // thread local Swap() at the beginning and before CompareAndSwap()).
      // This means the SuperVersion it holds is obsolete.
      assert(expected == SuperVersion::kSVObsolete);
    }
  }

  if (unref_sv) {
    // Release SuperVersion
    if (sv->Unref()) {
      mutex_.Lock();
      sv->Cleanup();
      mutex_.Unlock();
      delete sv;
      RecordTick(options_.statistics.get(), NUMBER_SUPERVERSION_CLEANUPS);
    }
    RecordTick(options_.statistics.get(), NUMBER_SUPERVERSION_RELEASES);
  }

  RecordTick(options_.statistics.get(), NUMBER_KEYS_READ);
  RecordTick(options_.statistics.get(), BYTES_READ, value->size());
  BumpPerfTime(&perf_context.get_post_process_time, &post_process_timer);
  return s;
}

std::vector<Status> DBImpl::MultiGet(
    const ReadOptions& options,
    const std::vector<ColumnFamilyHandle*>& column_family,
    const std::vector<Slice>& keys, std::vector<std::string>* values) {

  StopWatch sw(env_, options_.statistics.get(), DB_MULTIGET, false);
  StopWatchNano snapshot_timer(env_, false);
  StartPerfTimer(&snapshot_timer);

  SequenceNumber snapshot;

  struct MultiGetColumnFamilyData {
    ColumnFamilyData* cfd;
    SuperVersion* super_version;
    Version::GetStats stats;
    bool have_stat_update = false;
  };
  std::unordered_map<uint32_t, MultiGetColumnFamilyData*> multiget_cf_data;
  // fill up and allocate outside of mutex
  for (auto cf : column_family) {
    auto cfh = reinterpret_cast<ColumnFamilyHandleImpl*>(cf);
    auto cfd = cfh->cfd();
    if (multiget_cf_data.find(cfd->GetID()) == multiget_cf_data.end()) {
      auto mgcfd = new MultiGetColumnFamilyData();
      mgcfd->cfd = cfd;
      multiget_cf_data.insert({cfd->GetID(), mgcfd});
    }
  }

  mutex_.Lock();
  if (options.snapshot != nullptr) {
    snapshot = reinterpret_cast<const SnapshotImpl*>(options.snapshot)->number_;
  } else {
    snapshot = versions_->LastSequence();
  }
  for (auto mgd_iter : multiget_cf_data) {
    mgd_iter.second->super_version =
        mgd_iter.second->cfd->GetSuperVersion()->Ref();
  }
  mutex_.Unlock();

  // Contain a list of merge operations if merge occurs.
  MergeContext merge_context;

  // Note: this always resizes the values array
  size_t num_keys = keys.size();
  std::vector<Status> stat_list(num_keys);
  values->resize(num_keys);

  // Keep track of bytes that we read for statistics-recording later
  uint64_t bytes_read = 0;
  BumpPerfTime(&perf_context.get_snapshot_time, &snapshot_timer);

  // For each of the given keys, apply the entire "get" process as follows:
  // First look in the memtable, then in the immutable memtable (if any).
  // s is both in/out. When in, s could either be OK or MergeInProgress.
  // merge_operands will contain the sequence of merges in the latter case.
  for (size_t i = 0; i < num_keys; ++i) {
    merge_context.Clear();
    Status& s = stat_list[i];
    std::string* value = &(*values)[i];

    LookupKey lkey(keys[i], snapshot);
    auto cfh = reinterpret_cast<ColumnFamilyHandleImpl*>(column_family[i]);
    auto mgd_iter = multiget_cf_data.find(cfh->cfd()->GetID());
    assert(mgd_iter != multiget_cf_data.end());
    auto mgd = mgd_iter->second;
    auto super_version = mgd->super_version;
    auto cfd = mgd->cfd;
    if (super_version->mem->Get(lkey, value, &s, merge_context,
                                *cfd->options())) {
      // Done
    } else if (super_version->imm->Get(lkey, value, &s, merge_context,
                                       *cfd->options())) {
      // Done
    } else {
      super_version->current->Get(options, lkey, value, &s, &merge_context,
                                  &mgd->stats, *cfd->options());
      mgd->have_stat_update = true;
    }

    if (s.ok()) {
      bytes_read += value->size();
    }
  }

  // Post processing (decrement reference counts and record statistics)
  StopWatchNano post_process_timer(env_, false);
  StartPerfTimer(&post_process_timer);
  autovector<SuperVersion*> superversions_to_delete;

  bool schedule_flush_or_compaction = false;
  mutex_.Lock();
  for (auto mgd_iter : multiget_cf_data) {
    auto mgd = mgd_iter.second;
    auto cfd = mgd->cfd;
    if (!cfd->options()->disable_seek_compaction && mgd->have_stat_update) {
      if (mgd->super_version->current->UpdateStats(mgd->stats)) {
        schedule_flush_or_compaction = true;
      }
    }
    if (mgd->super_version->Unref()) {
      mgd->super_version->Cleanup();
      superversions_to_delete.push_back(mgd->super_version);
    }
  }
  if (schedule_flush_or_compaction) {
    MaybeScheduleFlushOrCompaction();
  }
  mutex_.Unlock();

  for (auto td : superversions_to_delete) {
    delete td;
  }
  for (auto mgd : multiget_cf_data) {
    delete mgd.second;
  }

  RecordTick(options_.statistics.get(), NUMBER_MULTIGET_CALLS);
  RecordTick(options_.statistics.get(), NUMBER_MULTIGET_KEYS_READ, num_keys);
  RecordTick(options_.statistics.get(), NUMBER_MULTIGET_BYTES_READ, bytes_read);
  BumpPerfTime(&perf_context.get_post_process_time, &post_process_timer);

  return stat_list;
}

Status DBImpl::CreateColumnFamily(const ColumnFamilyOptions& options,
                                  const std::string& column_family_name,
                                  ColumnFamilyHandle** handle) {
  *handle = nullptr;
  MutexLock l(&mutex_);

  if (versions_->GetColumnFamilySet()->GetColumnFamily(column_family_name) !=
      nullptr) {
    return Status::InvalidArgument("Column family already exists");
  }
  VersionEdit edit;
  edit.AddColumnFamily(column_family_name);
  uint32_t new_id = versions_->GetColumnFamilySet()->GetNextColumnFamilyID();
  edit.SetColumnFamily(new_id);
  edit.SetLogNumber(logfile_number_);
  edit.SetComparatorName(options.comparator->Name());

  // LogAndApply will both write the creation in MANIFEST and create
  // ColumnFamilyData object
  Status s = versions_->LogAndApply(nullptr, &edit, &mutex_,
                                    db_directory_.get(), false, &options);
  if (s.ok()) {
    auto cfd =
        versions_->GetColumnFamilySet()->GetColumnFamily(column_family_name);
    assert(cfd != nullptr);
    delete cfd->InstallSuperVersion(new SuperVersion(), &mutex_);
    *handle = new ColumnFamilyHandleImpl(cfd, this, &mutex_);
    Log(options_.info_log, "Created column family \"%s\" (ID %u)",
        column_family_name.c_str(), (unsigned)cfd->GetID());
  } else {
    Log(options_.info_log, "Creating column family \"%s\" FAILED -- %s",
        column_family_name.c_str(), s.ToString().c_str());
  }
  return s;
}

Status DBImpl::DropColumnFamily(ColumnFamilyHandle* column_family) {
  auto cfh = reinterpret_cast<ColumnFamilyHandleImpl*>(column_family);
  auto cfd = cfh->cfd();
  if (cfd->GetID() == 0) {
    return Status::InvalidArgument("Can't drop default column family");
  }

  VersionEdit edit;
  edit.DropColumnFamily();
  edit.SetColumnFamily(cfd->GetID());

  Status s;
  {
    MutexLock l(&mutex_);
    if (cfd->IsDropped()) {
      s = Status::InvalidArgument("Column family already dropped!\n");
    }
    if (s.ok()) {
      s = versions_->LogAndApply(cfd, &edit, &mutex_);
    }
  }

  if (s.ok()) {
    assert(cfd->IsDropped());
    Log(options_.info_log, "Dropped column family with id %u\n", cfd->GetID());
    // Flush the memtables. This will make all WAL files referencing dropped
    // column family to be obsolete. They will be deleted once user deletes
    // column family handle
    Write(WriteOptions(), nullptr);  // ignore error
  } else {
    Log(options_.info_log, "Dropping column family with id %u FAILED -- %s\n",
        cfd->GetID(), s.ToString().c_str());
  }

  return s;
}

bool DBImpl::KeyMayExist(const ReadOptions& options,
                         ColumnFamilyHandle* column_family, const Slice& key,
                         std::string* value, bool* value_found) {
  if (value_found != nullptr) {
    // falsify later if key-may-exist but can't fetch value
    *value_found = true;
  }
  ReadOptions roptions = options;
  roptions.read_tier = kBlockCacheTier; // read from block cache only
  auto s = GetImpl(roptions, column_family, key, value, value_found);

  // If options.block_cache != nullptr and the index block of the table didn't
  // not present in block_cache, the return value will be Status::Incomplete.
  // In this case, key may still exist in the table.
  return s.ok() || s.IsIncomplete();
}

Iterator* DBImpl::NewIterator(const ReadOptions& options,
                              ColumnFamilyHandle* column_family) {
  SequenceNumber latest_snapshot = 0;
  SuperVersion* super_version = nullptr;
  auto cfh = reinterpret_cast<ColumnFamilyHandleImpl*>(column_family);
  auto cfd = cfh->cfd();
  if (!options.tailing) {
    mutex_.Lock();
    super_version = cfd->GetSuperVersion()->Ref();
    latest_snapshot = versions_->LastSequence();
    mutex_.Unlock();
  }

  Iterator* iter;
  if (options.tailing) {
    iter = new TailingIterator(this, options, cfd);
  } else {
    iter = NewInternalIterator(options, cfd, super_version);

    auto snapshot =
        options.snapshot != nullptr
            ? reinterpret_cast<const SnapshotImpl*>(options.snapshot)->number_
            : latest_snapshot;
    iter = NewDBIterator(&dbname_, env_, *cfd->options(),
                         cfd->user_comparator(), iter, snapshot);
  }

  if (options.prefix) {
    // use extra wrapper to exclude any keys from the results which
    // don't begin with the prefix
    iter = new PrefixFilterIterator(iter, *options.prefix,
                                    cfd->options()->prefix_extractor.get());
  }
  return iter;
}

Status DBImpl::NewIterators(
    const ReadOptions& options,
    const std::vector<ColumnFamilyHandle*>& column_families,
    std::vector<Iterator*>* iterators) {

  if (options.prefix) {
    return Status::NotSupported(
        "NewIterators doesn't support ReadOptions::prefix");
  }

  iterators->clear();
  iterators->reserve(column_families.size());
  SequenceNumber latest_snapshot = 0;
  std::vector<SuperVersion*> super_versions;
  super_versions.reserve(column_families.size());

  if (!options.tailing) {
    mutex_.Lock();
    latest_snapshot = versions_->LastSequence();
    for (auto cfh : column_families) {
      auto cfd = reinterpret_cast<ColumnFamilyHandleImpl*>(cfh)->cfd();
      super_versions.push_back(cfd->GetSuperVersion()->Ref());
    }
    mutex_.Unlock();
  }

  if (options.tailing) {
    for (auto cfh : column_families) {
      auto cfd = reinterpret_cast<ColumnFamilyHandleImpl*>(cfh)->cfd();
      iterators->push_back(new TailingIterator(this, options, cfd));
    }
  } else {
    for (size_t i = 0; i < column_families.size(); ++i) {
      auto cfh = reinterpret_cast<ColumnFamilyHandleImpl*>(column_families[i]);
      auto cfd = cfh->cfd();

      auto snapshot =
          options.snapshot != nullptr
              ? reinterpret_cast<const SnapshotImpl*>(options.snapshot)->number_
              : latest_snapshot;

      auto iter = NewInternalIterator(options, cfd, super_versions[i]);
      iter = NewDBIterator(&dbname_, env_, *cfd->options(),
                           cfd->user_comparator(), iter, snapshot);
      iterators->push_back(iter);
    }
  }

  return Status::OK();
}

const Snapshot* DBImpl::GetSnapshot() {
  MutexLock l(&mutex_);
  return snapshots_.New(versions_->LastSequence());
}

void DBImpl::ReleaseSnapshot(const Snapshot* s) {
  MutexLock l(&mutex_);
  snapshots_.Delete(reinterpret_cast<const SnapshotImpl*>(s));
}

// Convenience methods
Status DBImpl::Put(const WriteOptions& o, ColumnFamilyHandle* column_family,
                   const Slice& key, const Slice& val) {
  return DB::Put(o, column_family, key, val);
}

Status DBImpl::Merge(const WriteOptions& o, ColumnFamilyHandle* column_family,
                     const Slice& key, const Slice& val) {
  auto cfh = reinterpret_cast<ColumnFamilyHandleImpl*>(column_family);
  if (!cfh->cfd()->options()->merge_operator) {
    return Status::NotSupported("Provide a merge_operator when opening DB");
  } else {
    return DB::Merge(o, column_family, key, val);
  }
}

Status DBImpl::Delete(const WriteOptions& options,
                      ColumnFamilyHandle* column_family, const Slice& key) {
  return DB::Delete(options, column_family, key);
}

Status DBImpl::Write(const WriteOptions& options, WriteBatch* my_batch) {
  StopWatchNano pre_post_process_timer(env_, false);
  StartPerfTimer(&pre_post_process_timer);
  Writer w(&mutex_);
  w.batch = my_batch;
  w.sync = options.sync;
  w.disableWAL = options.disableWAL;
  w.done = false;

  StopWatch sw(env_, options_.statistics.get(), DB_WRITE, false);
  mutex_.Lock();
  writers_.push_back(&w);
  while (!w.done && &w != writers_.front()) {
    w.cv.Wait();
  }

  if (!options.disableWAL) {
    RecordTick(options_.statistics.get(), WRITE_WITH_WAL, 1);
  }

  if (w.done) {
    mutex_.Unlock();
    RecordTick(options_.statistics.get(), WRITE_DONE_BY_OTHER, 1);
    return w.status;
  } else {
    RecordTick(options_.statistics.get(), WRITE_DONE_BY_SELF, 1);
  }

  Status status;
  autovector<ColumnFamilyData*> to_delete;
  // refcounting cfd in iteration
  for (auto cfd : *versions_->GetColumnFamilySet()) {
    cfd->Ref();
    // May temporarily unlock and wait.
    status = MakeRoomForWrite(cfd, my_batch == nullptr);
    if (cfd->Unref()) {
      to_delete.push_back(cfd);
    }
    if (!status.ok()) {
      break;
    }
  }
  for (auto cfd : to_delete) {
    delete cfd;
  }
  uint64_t last_sequence = versions_->LastSequence();
  Writer* last_writer = &w;
  if (status.ok() && my_batch != nullptr) {  // nullptr batch is for compactions
    autovector<WriteBatch*> write_batch_group;
    BuildBatchGroup(&last_writer, &write_batch_group);

    // Add to log and apply to memtable.  We can release the lock
    // during this phase since &w is currently responsible for logging
    // and protects against concurrent loggers and concurrent writes
    // into memtables
    {
      mutex_.Unlock();
      WriteBatch* updates = nullptr;
      if (write_batch_group.size() == 1) {
        updates = write_batch_group[0];
      } else {
        updates = &tmp_batch_;
        for (size_t i = 0; i < write_batch_group.size(); ++i) {
          WriteBatchInternal::Append(updates, write_batch_group[i]);
        }
      }

      const SequenceNumber current_sequence = last_sequence + 1;
      WriteBatchInternal::SetSequence(updates, current_sequence);
      int my_batch_count = WriteBatchInternal::Count(updates);
      last_sequence += my_batch_count;
      // Record statistics
      RecordTick(options_.statistics.get(),
                 NUMBER_KEYS_WRITTEN, my_batch_count);
      RecordTick(options_.statistics.get(),
                 BYTES_WRITTEN,
                 WriteBatchInternal::ByteSize(updates));
      if (options.disableWAL) {
        flush_on_destroy_ = true;
      }
      BumpPerfTime(&perf_context.write_pre_and_post_process_time,
                   &pre_post_process_timer);

      if (!options.disableWAL) {
        StopWatchNano timer(env_);
        StartPerfTimer(&timer);
        Slice log_entry = WriteBatchInternal::Contents(updates);
        status = log_->AddRecord(log_entry);
        RecordTick(options_.statistics.get(), WAL_FILE_SYNCED, 1);
        RecordTick(options_.statistics.get(), WAL_FILE_BYTES, log_entry.size());
        if (status.ok() && options.sync) {
          if (options_.use_fsync) {
            StopWatch(env_, options_.statistics.get(), WAL_FILE_SYNC_MICROS);
            status = log_->file()->Fsync();
          } else {
            StopWatch(env_, options_.statistics.get(), WAL_FILE_SYNC_MICROS);
            status = log_->file()->Sync();
          }
        }
        BumpPerfTime(&perf_context.write_wal_time, &timer);
      }
      if (status.ok()) {
        StopWatchNano write_memtable_timer(env_, false);

        StartPerfTimer(&write_memtable_timer);
        status = WriteBatchInternal::InsertInto(
            updates, column_family_memtables_.get(), false, 0, this, false);
        BumpPerfTime(&perf_context.write_memtable_time, &write_memtable_timer);

        if (!status.ok()) {
          // Iteration failed (either in-memory writebatch corruption (very
          // bad), or the client specified invalid column family). Return
          // failure.
          // Note that existing logic was not sound. Any partial failure writing
          // into the memtable would result in a state that some write ops might
          // have succeeded in memtable but Status reports error for all writes.
          return status;
        }
        SetTickerCount(options_.statistics.get(), SEQUENCE_NUMBER,
                       last_sequence);
      }
      StartPerfTimer(&pre_post_process_timer);
      if (updates == &tmp_batch_) tmp_batch_.Clear();
      mutex_.Lock();
      if (status.ok()) {
        versions_->SetLastSequence(last_sequence);
      }
    }
  }
  if (options_.paranoid_checks && !status.ok() && bg_error_.ok()) {
    bg_error_ = status; // stop compaction & fail any further writes
  }

  while (true) {
    Writer* ready = writers_.front();
    writers_.pop_front();
    if (ready != &w) {
      ready->status = status;
      ready->done = true;
      ready->cv.Signal();
    }
    if (ready == last_writer) break;
  }

  // Notify new head of write queue
  if (!writers_.empty()) {
    writers_.front()->cv.Signal();
  }
  mutex_.Unlock();
  BumpPerfTime(&perf_context.write_pre_and_post_process_time,
               &pre_post_process_timer);
  return status;
}

// REQUIRES: Writer list must be non-empty
// REQUIRES: First writer must have a non-nullptr batch
void DBImpl::BuildBatchGroup(Writer** last_writer,
                             autovector<WriteBatch*>* write_batch_group) {
  assert(!writers_.empty());
  Writer* first = writers_.front();
  assert(first->batch != nullptr);

  size_t size = WriteBatchInternal::ByteSize(first->batch);
  write_batch_group->push_back(first->batch);

  // Allow the group to grow up to a maximum size, but if the
  // original write is small, limit the growth so we do not slow
  // down the small write too much.
  size_t max_size = 1 << 20;
  if (size <= (128<<10)) {
    max_size = size + (128<<10);
  }

  *last_writer = first;
  std::deque<Writer*>::iterator iter = writers_.begin();
  ++iter;  // Advance past "first"
  for (; iter != writers_.end(); ++iter) {
    Writer* w = *iter;
    if (w->sync && !first->sync) {
      // Do not include a sync write into a batch handled by a non-sync write.
      break;
    }

    if (!w->disableWAL && first->disableWAL) {
      // Do not include a write that needs WAL into a batch that has
      // WAL disabled.
      break;
    }

    if (w->batch != nullptr) {
      size += WriteBatchInternal::ByteSize(w->batch);
      if (size > max_size) {
        // Do not make batch too big
        break;
      }

      write_batch_group->push_back(w->batch);
    }
    *last_writer = w;
  }
}

// This function computes the amount of time in microseconds by which a write
// should be delayed based on the number of level-0 files according to the
// following formula:
// if n < bottom, return 0;
// if n >= top, return 1000;
// otherwise, let r = (n - bottom) /
//                    (top - bottom)
//  and return r^2 * 1000.
// The goal of this formula is to gradually increase the rate at which writes
// are slowed. We also tried linear delay (r * 1000), but it seemed to do
// slightly worse. There is no other particular reason for choosing quadratic.
uint64_t DBImpl::SlowdownAmount(int n, double bottom, double top) {
  uint64_t delay;
  if (n >= top) {
    delay = 1000;
  }
  else if (n < bottom) {
    delay = 0;
  }
  else {
    // If we are here, we know that:
    //   level0_start_slowdown <= n < level0_slowdown
    // since the previous two conditions are false.
    double how_much =
      (double) (n - bottom) /
              (top - bottom);
    delay = std::max(how_much * how_much * 1000, 100.0);
  }
  assert(delay <= 1000);
  return delay;
}

// REQUIRES: mutex_ is held
// REQUIRES: this thread is currently at the front of the writer queue
Status DBImpl::MakeRoomForWrite(ColumnFamilyData* cfd, bool force) {
  mutex_.AssertHeld();
  assert(!writers_.empty());
  bool allow_delay = !force;
  bool allow_hard_rate_limit_delay = !force;
  bool allow_soft_rate_limit_delay = !force;
  uint64_t rate_limit_delay_millis = 0;
  Status s;
  double score;

  while (true) {
    if (!bg_error_.ok()) {
      // Yield previous error
      s = bg_error_;
      break;
    } else if (cfd->IsDropped()) {
      break;
    } else if (allow_delay && cfd->NeedSlowdownForNumLevel0Files()) {
      // We are getting close to hitting a hard limit on the number of
      // L0 files.  Rather than delaying a single write by several
      // seconds when we hit the hard limit, start delaying each
      // individual write by 0-1ms to reduce latency variance.  Also,
      // this delay hands over some CPU to the compaction thread in
      // case it is sharing the same core as the writer.
      uint64_t slowdown =
          SlowdownAmount(cfd->current()->NumLevelFiles(0),
                         cfd->options()->level0_slowdown_writes_trigger,
                         cfd->options()->level0_stop_writes_trigger);
      mutex_.Unlock();
      uint64_t delayed;
      {
        StopWatch sw(env_, options_.statistics.get(), STALL_L0_SLOWDOWN_COUNT);
        env_->SleepForMicroseconds(slowdown);
        delayed = sw.ElapsedMicros();
      }
      RecordTick(options_.statistics.get(), STALL_L0_SLOWDOWN_MICROS, delayed);
      cfd->internal_stats()->RecordWriteStall(InternalStats::LEVEL0_SLOWDOWN,
                                              delayed);
      allow_delay = false;  // Do not delay a single write more than once
      mutex_.Lock();
      delayed_writes_++;
    } else if (!force && !cfd->mem()->ShouldFlush()) {
      // There is room in current memtable
      if (allow_delay) {
        DelayLoggingAndReset();
      }
      break;
    } else if (cfd->imm()->size() ==
               cfd->options()->max_write_buffer_number - 1) {
      // We have filled up the current memtable, but the previous
      // ones are still being flushed, so we wait.
      DelayLoggingAndReset();
      Log(options_.info_log, "wait for memtable flush...\n");
      MaybeScheduleFlushOrCompaction();
      uint64_t stall;
      {
        StopWatch sw(env_, options_.statistics.get(),
                     STALL_MEMTABLE_COMPACTION_COUNT);
        bg_cv_.Wait();
        stall = sw.ElapsedMicros();
      }
      RecordTick(options_.statistics.get(),
                 STALL_MEMTABLE_COMPACTION_MICROS, stall);
      cfd->internal_stats()->RecordWriteStall(
          InternalStats::MEMTABLE_COMPACTION, stall);
    } else if (cfd->current()->NumLevelFiles(0) >=
               cfd->options()->level0_stop_writes_trigger) {
      // There are too many level-0 files.
      DelayLoggingAndReset();
      Log(options_.info_log, "wait for fewer level0 files...\n");
      uint64_t stall;
      {
        StopWatch sw(env_, options_.statistics.get(),
                     STALL_L0_NUM_FILES_COUNT);
        bg_cv_.Wait();
        stall = sw.ElapsedMicros();
      }
      RecordTick(options_.statistics.get(), STALL_L0_NUM_FILES_MICROS, stall);
      cfd->internal_stats()->RecordWriteStall(InternalStats::LEVEL0_NUM_FILES,
                                              stall);
    } else if (allow_hard_rate_limit_delay &&
               cfd->options()->hard_rate_limit > 1.0 &&
               (score = cfd->current()->MaxCompactionScore()) >
                   cfd->options()->hard_rate_limit) {
      // Delay a write when the compaction score for any level is too large.
      int max_level = cfd->current()->MaxCompactionScoreLevel();
      mutex_.Unlock();
      uint64_t delayed;
      {
        StopWatch sw(env_, options_.statistics.get(),
                     HARD_RATE_LIMIT_DELAY_COUNT);
        env_->SleepForMicroseconds(1000);
        delayed = sw.ElapsedMicros();
      }
      cfd->internal_stats()->RecordLevelNSlowdown(max_level, delayed);
      // Make sure the following value doesn't round to zero.
      uint64_t rate_limit = std::max((delayed / 1000), (uint64_t) 1);
      rate_limit_delay_millis += rate_limit;
      RecordTick(options_.statistics.get(),
                 RATE_LIMIT_DELAY_MILLIS, rate_limit);
      if (cfd->options()->rate_limit_delay_max_milliseconds > 0 &&
          rate_limit_delay_millis >=
              (unsigned)cfd->options()->rate_limit_delay_max_milliseconds) {
        allow_hard_rate_limit_delay = false;
      }
      mutex_.Lock();
    } else if (allow_soft_rate_limit_delay &&
               cfd->options()->soft_rate_limit > 0.0 &&
               (score = cfd->current()->MaxCompactionScore()) >
                   cfd->options()->soft_rate_limit) {
      // Delay a write when the compaction score for any level is too large.
      // TODO: add statistics
      mutex_.Unlock();
      {
        StopWatch sw(env_, options_.statistics.get(),
                     SOFT_RATE_LIMIT_DELAY_COUNT);
        env_->SleepForMicroseconds(
            SlowdownAmount(score, cfd->options()->soft_rate_limit,
                           cfd->options()->hard_rate_limit));
        rate_limit_delay_millis += sw.ElapsedMicros();
      }
      allow_soft_rate_limit_delay = false;
      mutex_.Lock();

    } else {
      unique_ptr<WritableFile> lfile;
      MemTable* new_mem = nullptr;

      // Attempt to switch to a new memtable and trigger flush of old.
      // Do this without holding the dbmutex lock.
      assert(versions_->PrevLogNumber() == 0);
      uint64_t new_log_number = versions_->NewFileNumber();
      SuperVersion* new_superversion = nullptr;
      mutex_.Unlock();
      {
        DelayLoggingAndReset();
        s = env_->NewWritableFile(LogFileName(options_.wal_dir, new_log_number),
                                  &lfile,
                                  env_->OptimizeForLogWrite(storage_options_));
        if (s.ok()) {
          // Our final size should be less than write_buffer_size
          // (compression, etc) but err on the side of caution.
          lfile->SetPreallocationBlockSize(1.1 *
                                           cfd->options()->write_buffer_size);
          new_mem = new MemTable(cfd->internal_comparator(), *cfd->options());
          new_superversion = new SuperVersion();
        }
      }
      mutex_.Lock();
      if (!s.ok()) {
        // Avoid chewing through file number space in a tight loop.
        versions_->ReuseFileNumber(new_log_number);
        assert(!new_mem);
        break;
      }
      logfile_number_ = new_log_number;
      log_.reset(new log::Writer(std::move(lfile)));
      cfd->mem()->SetNextLogNumber(logfile_number_);
      cfd->imm()->Add(cfd->mem());
      if (force) {
        cfd->imm()->FlushRequested();
      }
      new_mem->Ref();
      alive_log_files_.push_back(logfile_number_);
      for (auto cfd : *versions_->GetColumnFamilySet()) {
        // all this is just optimization to delete logs that
        // are no longer needed -- if CF is empty, that means it
        // doesn't need that particular log to stay alive, so we just
        // advance the log number. no need to persist this in the manifest
        if (cfd->mem()->GetFirstSequenceNumber() == 0 &&
            cfd->imm()->size() == 0) {
          cfd->SetLogNumber(logfile_number_);
        }
      }
      cfd->SetMemtable(new_mem);
      Log(options_.info_log,
          "[CF %" PRIu32 "] New memtable created with log file: #%lu\n",
          cfd->GetID(), (unsigned long)logfile_number_);
      force = false;  // Do not force another compaction if have room
      MaybeScheduleFlushOrCompaction();
      delete cfd->InstallSuperVersion(new_superversion, &mutex_);
    }
  }
  return s;
}

Status DBImpl::GetPropertiesOfAllTables(ColumnFamilyHandle* column_family,
                                        TablePropertiesCollection* props) {
  auto cfh = reinterpret_cast<ColumnFamilyHandleImpl*>(column_family);
  auto cfd = cfh->cfd();

  // Increment the ref count
  mutex_.Lock();
  auto version = cfd->current();
  version->Ref();
  mutex_.Unlock();

  auto s = version->GetPropertiesOfAllTables(props);

  // Decrement the ref count
  mutex_.Lock();
  version->Unref();
  mutex_.Unlock();

  return s;
}

const std::string& DBImpl::GetName() const {
  return dbname_;
}

Env* DBImpl::GetEnv() const {
  return env_;
}

const Options& DBImpl::GetOptions(ColumnFamilyHandle* column_family) const {
  auto cfh = reinterpret_cast<ColumnFamilyHandleImpl*>(column_family);
  return *cfh->cfd()->options();
}

bool DBImpl::GetProperty(ColumnFamilyHandle* column_family,
                         const Slice& property, std::string* value) {
  value->clear();
  auto cfh = reinterpret_cast<ColumnFamilyHandleImpl*>(column_family);
  auto cfd = cfh->cfd();
  MutexLock l(&mutex_);
  return cfd->internal_stats()->GetProperty(property, value, cfd);
}

void DBImpl::GetApproximateSizes(ColumnFamilyHandle* column_family,
                                 const Range* range, int n, uint64_t* sizes) {
  // TODO(opt): better implementation
  Version* v;
  auto cfh = reinterpret_cast<ColumnFamilyHandleImpl*>(column_family);
  auto cfd = cfh->cfd();
  {
    MutexLock l(&mutex_);
    v = cfd->current();
    v->Ref();
  }

  for (int i = 0; i < n; i++) {
    // Convert user_key into a corresponding internal key.
    InternalKey k1(range[i].start, kMaxSequenceNumber, kValueTypeForSeek);
    InternalKey k2(range[i].limit, kMaxSequenceNumber, kValueTypeForSeek);
    uint64_t start = versions_->ApproximateOffsetOf(v, k1);
    uint64_t limit = versions_->ApproximateOffsetOf(v, k2);
    sizes[i] = (limit >= start ? limit - start : 0);
  }

  {
    MutexLock l(&mutex_);
    v->Unref();
  }
}

inline void DBImpl::DelayLoggingAndReset() {
  if (delayed_writes_ > 0) {
    Log(options_.info_log, "delayed %d write...\n", delayed_writes_ );
    delayed_writes_ = 0;
  }
}

Status DBImpl::DeleteFile(std::string name) {
  uint64_t number;
  FileType type;
  WalFileType log_type;
  if (!ParseFileName(name, &number, &type, &log_type) ||
      (type != kTableFile && type != kLogFile)) {
    Log(options_.info_log, "DeleteFile %s failed.\n", name.c_str());
    return Status::InvalidArgument("Invalid file name");
  }

  Status status;
  if (type == kLogFile) {
    // Only allow deleting archived log files
    if (log_type != kArchivedLogFile) {
      Log(options_.info_log, "DeleteFile %s failed - not archived log.\n",
          name.c_str());
      return Status::NotSupported("Delete only supported for archived logs");
    }
    status = env_->DeleteFile(options_.wal_dir + "/" + name.c_str());
    if (!status.ok()) {
      Log(options_.info_log, "DeleteFile %s failed -- %s.\n",
          name.c_str(), status.ToString().c_str());
    }
    return status;
  }

  int level;
  FileMetaData *metadata;
  ColumnFamilyData* cfd;
  VersionEdit edit;
  DeletionState deletion_state(true);
  {
    MutexLock l(&mutex_);
    status = versions_->GetMetadataForFile(number, &level, &metadata, &cfd);
    if (!status.ok()) {
      Log(options_.info_log, "DeleteFile %s failed. File not found\n",
                             name.c_str());
      return Status::InvalidArgument("File not found");
    }
    assert((level > 0) && (level < cfd->NumberLevels()));

    // If the file is being compacted no need to delete.
    if (metadata->being_compacted) {
      Log(options_.info_log,
          "DeleteFile %s Skipped. File about to be compacted\n", name.c_str());
      return Status::OK();
    }

    // Only the files in the last level can be deleted externally.
    // This is to make sure that any deletion tombstones are not
    // lost. Check that the level passed is the last level.
    for (int i = level + 1; i < cfd->NumberLevels(); i++) {
      if (cfd->current()->NumLevelFiles(i) != 0) {
        Log(options_.info_log,
            "DeleteFile %s FAILED. File not in last level\n", name.c_str());
        return Status::InvalidArgument("File not in last level");
      }
    }
    edit.DeleteFile(level, number);
    status = versions_->LogAndApply(cfd, &edit, &mutex_, db_directory_.get());
    if (status.ok()) {
      InstallSuperVersion(cfd, deletion_state);
    }
    FindObsoleteFiles(deletion_state, false);
  } // lock released here
  LogFlush(options_.info_log);
  // remove files outside the db-lock
  if (deletion_state.HaveSomethingToDelete()) {
    PurgeObsoleteFiles(deletion_state);
  }
  {
    MutexLock l(&mutex_);
    // schedule flush if file deletion means we freed the space for flushes to
    // continue
    MaybeScheduleFlushOrCompaction();
  }
  return status;
}

void DBImpl::GetLiveFilesMetaData(std::vector<LiveFileMetaData>* metadata) {
  MutexLock l(&mutex_);
  versions_->GetLiveFilesMetaData(metadata);
}

void DBImpl::TEST_GetFilesMetaData(
    ColumnFamilyHandle* column_family,
    std::vector<std::vector<FileMetaData>>* metadata) {
  auto cfh = reinterpret_cast<ColumnFamilyHandleImpl*>(column_family);
  auto cfd = cfh->cfd();
  MutexLock l(&mutex_);
  metadata->resize(NumberLevels());
  for (int level = 0; level < NumberLevels(); level++) {
    const std::vector<FileMetaData*>& files = cfd->current()->files_[level];

    (*metadata)[level].clear();
    for (const auto& f : files) {
      (*metadata)[level].push_back(*f);
    }
  }
}

Status DBImpl::GetDbIdentity(std::string& identity) {
  std::string idfilename = IdentityFileName(dbname_);
  unique_ptr<SequentialFile> idfile;
  const EnvOptions soptions;
  Status s = env_->NewSequentialFile(idfilename, &idfile, soptions);
  if (!s.ok()) {
    return s;
  }
  uint64_t file_size;
  s = env_->GetFileSize(idfilename, &file_size);
  if (!s.ok()) {
    return s;
  }
  char buffer[file_size];
  Slice id;
  s = idfile->Read(file_size, &id, buffer);
  if (!s.ok()) {
    return s;
  }
  identity.assign(id.ToString());
  // If last character is '\n' remove it from identity
  if (identity.size() > 0 && identity.back() == '\n') {
    identity.pop_back();
  }
  return s;
}

// Default implementations of convenience methods that subclasses of DB
// can call if they wish
Status DB::Put(const WriteOptions& opt, ColumnFamilyHandle* column_family,
               const Slice& key, const Slice& value) {
  // Pre-allocate size of write batch conservatively.
  // 8 bytes are taken by header, 4 bytes for count, 1 byte for type,
  // and we allocate 11 extra bytes for key length, as well as value length.
  WriteBatch batch(key.size() + value.size() + 24);
  batch.Put(column_family, key, value);
  return Write(opt, &batch);
}

Status DB::Delete(const WriteOptions& opt, ColumnFamilyHandle* column_family,
                  const Slice& key) {
  WriteBatch batch;
  batch.Delete(column_family, key);
  return Write(opt, &batch);
}

Status DB::Merge(const WriteOptions& opt, ColumnFamilyHandle* column_family,
                 const Slice& key, const Slice& value) {
  WriteBatch batch;
  batch.Merge(column_family, key, value);
  return Write(opt, &batch);
}

// Default implementation -- returns not supported status
Status DB::CreateColumnFamily(const ColumnFamilyOptions& options,
                              const std::string& column_family_name,
                              ColumnFamilyHandle** handle) {
  return Status::NotSupported("");
}
Status DB::DropColumnFamily(ColumnFamilyHandle* column_family) {
  return Status::NotSupported("");
}

DB::~DB() { }

Status DB::Open(const Options& options, const std::string& dbname, DB** dbptr) {
  DBOptions db_options(options);
  ColumnFamilyOptions cf_options(options);
  std::vector<ColumnFamilyDescriptor> column_families;
  column_families.push_back(
      ColumnFamilyDescriptor(default_column_family_name, cf_options));
  std::vector<ColumnFamilyHandle*> handles;
  Status s = DB::Open(db_options, dbname, column_families, &handles, dbptr);
  if (s.ok()) {
    assert(handles.size() == 1);
    // i can delete the handle since DBImpl is always holding a reference to
    // default column family
    delete handles[0];
  }
  return s;
}

Status DB::Open(const DBOptions& db_options, const std::string& dbname,
                const std::vector<ColumnFamilyDescriptor>& column_families,
                std::vector<ColumnFamilyHandle*>* handles, DB** dbptr) {
  *dbptr = nullptr;
  handles->clear();

  size_t max_write_buffer_size = 0;
  for (auto cf : column_families) {
    max_write_buffer_size =
        std::max(max_write_buffer_size, cf.options.write_buffer_size);
    if (cf.options.block_cache != nullptr && cf.options.no_block_cache) {
      return Status::InvalidArgument(
          "no_block_cache is true while block_cache is not nullptr");
    }
  }

  DBImpl* impl = new DBImpl(db_options, dbname);
  Status s = impl->env_->CreateDirIfMissing(impl->options_.wal_dir);
  if (!s.ok()) {
    delete impl;
    return s;
  }

  s = impl->CreateArchivalDirectory();
  if (!s.ok()) {
    delete impl;
    return s;
  }
  impl->mutex_.Lock();
  // Handles create_if_missing, error_if_exists
  s = impl->Recover(column_families);
  if (s.ok()) {
    uint64_t new_log_number = impl->versions_->NewFileNumber();
    unique_ptr<WritableFile> lfile;
    EnvOptions soptions(db_options);
    s = impl->options_.env->NewWritableFile(
        LogFileName(impl->options_.wal_dir, new_log_number), &lfile,
        impl->options_.env->OptimizeForLogWrite(soptions));
    if (s.ok()) {
      lfile->SetPreallocationBlockSize(1.1 * max_write_buffer_size);
      impl->logfile_number_ = new_log_number;
      impl->log_.reset(new log::Writer(std::move(lfile)));

      // set column family handles
      for (auto cf : column_families) {
        auto cfd =
            impl->versions_->GetColumnFamilySet()->GetColumnFamily(cf.name);
        if (cfd == nullptr) {
          s = Status::InvalidArgument("Column family not found: ", cf.name);
          break;
        }
        handles->push_back(
            new ColumnFamilyHandleImpl(cfd, impl, &impl->mutex_));
      }
    }
    if (s.ok()) {
      for (auto cfd : *impl->versions_->GetColumnFamilySet()) {
        delete cfd->InstallSuperVersion(new SuperVersion(), &impl->mutex_);
        impl->alive_log_files_.push_back(impl->logfile_number_);
      }
      impl->DeleteObsoleteFiles();
      impl->MaybeScheduleFlushOrCompaction();
      impl->MaybeScheduleLogDBDeployStats();
      s = impl->db_directory_->Fsync();
    }
  }

  if (s.ok()) {
    for (auto cfd : *impl->versions_->GetColumnFamilySet()) {
      if (cfd->options()->compaction_style == kCompactionStyleUniversal) {
        Version* current = cfd->current();
        for (int i = 1; i < current->NumberLevels(); ++i) {
          int num_files = current->NumLevelFiles(i);
          if (num_files > 0) {
            s = Status::InvalidArgument("Not all files are at level 0. Cannot "
                "open with universal compaction style.");
            break;
          }
        }
      }
      if (!s.ok()) {
        break;
      }
    }
  }

  impl->mutex_.Unlock();

  if (s.ok()) {
    impl->opened_successfully_ = true;
    *dbptr = impl;
  } else {
    for (auto h : *handles) {
      delete h;
    }
    handles->clear();
    delete impl;
  }
  return s;
}

Status DB::ListColumnFamilies(const DBOptions& db_options,
                              const std::string& name,
                              std::vector<std::string>* column_families) {
  return VersionSet::ListColumnFamilies(column_families, name, db_options.env);
}

Snapshot::~Snapshot() {
}

Status DestroyDB(const std::string& dbname, const Options& options) {
  const InternalKeyComparator comparator(options.comparator);
  const InternalFilterPolicy filter_policy(options.filter_policy);
  const Options& soptions(SanitizeOptions(
    dbname, &comparator, &filter_policy, options));
  Env* env = soptions.env;
  std::vector<std::string> filenames;
  std::vector<std::string> archiveFiles;

  std::string archivedir = ArchivalDirectory(dbname);
  // Ignore error in case directory does not exist
  env->GetChildren(dbname, &filenames);

  if (dbname != soptions.wal_dir) {
    std::vector<std::string> logfilenames;
    env->GetChildren(soptions.wal_dir, &logfilenames);
    filenames.insert(filenames.end(), logfilenames.begin(), logfilenames.end());
    archivedir = ArchivalDirectory(soptions.wal_dir);
  }

  if (filenames.empty()) {
    return Status::OK();
  }

  FileLock* lock;
  const std::string lockname = LockFileName(dbname);
  Status result = env->LockFile(lockname, &lock);
  if (result.ok()) {
    uint64_t number;
    FileType type;
    for (size_t i = 0; i < filenames.size(); i++) {
      if (ParseFileName(filenames[i], &number, &type) &&
          type != kDBLockFile) {  // Lock file will be deleted at end
        Status del;
        if (type == kMetaDatabase) {
          del = DestroyDB(dbname + "/" + filenames[i], options);
        } else if (type == kLogFile) {
          del = env->DeleteFile(soptions.wal_dir + "/" + filenames[i]);
        } else {
          del = env->DeleteFile(dbname + "/" + filenames[i]);
        }
        if (result.ok() && !del.ok()) {
          result = del;
        }
      }
    }

    env->GetChildren(archivedir, &archiveFiles);
    // Delete archival files.
    for (size_t i = 0; i < archiveFiles.size(); ++i) {
      if (ParseFileName(archiveFiles[i], &number, &type) &&
          type == kLogFile) {
        Status del = env->DeleteFile(archivedir + "/" + archiveFiles[i]);
        if (result.ok() && !del.ok()) {
          result = del;
        }
      }
    }
    // ignore case where no archival directory is present.
    env->DeleteDir(archivedir);

    env->UnlockFile(lock);  // Ignore error since state is already gone
    env->DeleteFile(lockname);
    env->DeleteDir(dbname);  // Ignore error in case dir contains other files
    env->DeleteDir(soptions.wal_dir);
  }
  return result;
}

//
// A global method that can dump out the build version
void DumpLeveldbBuildVersion(Logger * log) {
  Log(log, "Git sha %s", rocksdb_build_git_sha);
  Log(log, "Compile time %s %s",
      rocksdb_build_compile_time, rocksdb_build_compile_date);
}

}  // namespace rocksdb<|MERGE_RESOLUTION|>--- conflicted
+++ resolved
@@ -349,11 +349,7 @@
 
 Status DBImpl::NewDB() {
   VersionEdit new_db;
-<<<<<<< HEAD
-=======
   new_db.SetVersionNumber();
-  new_db.SetComparatorName(user_comparator()->Name());
->>>>>>> 63cef900
   new_db.SetLogNumber(0);
   new_db.SetNextFile(2);
   new_db.SetLastSequence(0);
@@ -464,13 +460,9 @@
 
   // store the current filenum, lognum, etc
   deletion_state.manifest_file_number = versions_->ManifestFileNumber();
-<<<<<<< HEAD
-  deletion_state.log_number = versions_->MinLogNumber();
-=======
   deletion_state.pending_manifest_file_number =
       versions_->PendingManifestFileNumber();
-  deletion_state.log_number = versions_->LogNumber();
->>>>>>> 63cef900
+  deletion_state.log_number = versions_->MinLogNumber();
   deletion_state.prev_log_number = versions_->PrevLogNumber();
 
   if (!doing_the_full_scan && !deletion_state.HaveSomethingToDelete()) {
